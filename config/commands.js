/**
 * Commands
 * Pokemon Showdown - http://pokemonshowdown.com/
 *
 * These are commands. For instance, you can define the command 'whois'
 * here, then use it by typing /whois into Pokemon Showdown.
 *
 * A command can be in the form:
 *   ip: 'whois',
 * This is called an alias: it makes it so /ip does the same thing as
 * /whois.
 *
 * But to actually define a command, it's a function:
 *   birkal: function(target, room, user) {
 *     this.sendReply("It's not funny anymore.");
 *   },
 *
 * Commands are actually passed five parameters:
 *   function(target, room, user, connection, cmd, message)
 * Most of the time, you only need the first three, though.
 *
 * target = the part of the message after the command
 * room = the room object the message was sent to
 *   The room name is room.id
 * user = the user object that sent the message
 *   The user's name is user.name
 * connection = the connection that the message was sent from
 * cmd = the name of the command
 * message = the entire message sent by the user
 *
 * If a user types in "/msg zarel, hello"
 *   target = "zarel, hello"
 *   cmd = "msg"
 *   message = "/msg zarel, hello"
 *
 * Commands return the message the user should say. If they don't
 * return anything or return something falsy, the user won't say
 * anything.
 *
 * Commands have access to the following functions:
 *
 * this.sendReply(message)
 *   Sends a message back to the room the user typed the command into.
 *
 * this.sendReplyBox(html)
 *   Same as sendReply, but shows it in a box, and you can put HTML in
 *   it.
 *
 * this.popupReply(message)
 *   Shows a popup in the window the user typed the command into.
 *
 * this.add(message)
 *   Adds a message to the room so that everyone can see it.
 *   This is like this.sendReply, except everyone in the room gets it,
 *   instead of just the user that typed the command.
 *
 * this.send(message)
 *   Sends a message to the room so that everyone can see it.
 *   This is like this.add, except it's not logged, and users who join
 *   the room later won't see it in the log, and if it's a battle, it
 *   won't show up in saved replays.
 *   You USUALLY want to use this.add instead.
 *
 * this.logEntry(message)
 *   Log a message to the room's log without sending it to anyone. This
 *   is like this.add, except no one will see it.
 *
 * this.addModCommand(message)
 *   Like this.add, but also logs the message to the moderator log
 *   which can be seen with /modlog.
 *
 * this.logModCommand(message)
 *   Like this.addModCommand, except users in the room won't see it.
 *
 * this.can(permission)
 * this.can(permission, targetUser)
 *   Checks if the user has the permission to do something, or if a
 *   targetUser is passed, check if the user has permission to do
 *   it to that user. Will automatically give the user an "Access
 *   denied" message if the user doesn't have permission: use
 *   user.can() if you don't want that message.
 *
 *   Should usually be near the top of the command, like:
 *     if (!this.can('potd')) return false;
 *
 * this.canBroadcast()
 *   Signifies that a message can be broadcast, as long as the user
 *   has permission to. This will check to see if the user used
 *   "!command" instead of "/command". If so, it will check to see
 *   if the user has permission to broadcast (by default, voice+ can),
 *   and return false if not. Otherwise, it will set it up so that
 *   this.sendReply and this.sendReplyBox will broadcast to the room
 *   instead of just the user that used the command.
 *
 *   Should usually be near the top of the command, like:
 *     if (!this.canBroadcast()) return false;
 *
 * this.canTalk()
 *   Checks to see if the user can speak in the room. Returns false
 *   if the user can't speak (is muted, the room has modchat on, etc),
 *   or true otherwise.
 *
 *   Should usually be near the top of the command, like:
 *     if (!this.canTalk()) return false;
 *
 * this.canTalk(message)
 *   Checks to see if the user can say the message. In addition to
 *   running the checks from this.canTalk(), it also checks to see if
 *   the message has any banned words or is too long. Returns the
 *   filtered message, or a falsy value if the user can't speak.
 *
 *   Should usually be near the top of the command, like:
 *     target = this.canTalk(target);
 *     if (!target) return false;
 *
 * this.parse(message)
 *   Runs the message as if the user had typed it in.
 *
 *   Mostly useful for giving help messages, like for commands that
 *   require a target:
 *     if (!target) return this.parse('/help msg');
 *
 *   After 10 levels of recursion (calling this.parse from a command
 *   called by this.parse from a command called by this.parse etc)
 *   we will assume it's a bug in your command and error out.
 *
 * this.targetUserOrSelf(target)
 *   If target is blank, returns the user that sent the message.
 *   Otherwise, returns the user with the username in target, or
 *   a falsy value if no user with that username exists.
 *
 * this.splitTarget(target)
 *   Splits a target in the form "user, message" into its
 *   constituent parts. Returns message, and sets this.targetUser to
 *   the user, and this.targetUsername to the username.
 *
 *   Remember to check if this.targetUser exists before going further.
 *
 * Unless otherwise specified, these functions will return undefined,
 * so you can return this.sendReply or something to send a reply and
 * stop the command there.
 *
 * @license MIT license
 */

var commands = exports.commands = {

	ip: 'whois',
	getip: 'whois',
	rooms: 'whois',
	altcheck: 'whois',
	alt: 'whois',
	alts: 'whois',
	getalts: 'whois',
	whois: function(target, room, user) {
		var targetUser = this.targetUserOrSelf(target);
		if (!targetUser) {
			return this.sendReply('User '+this.targetUsername+' not found.');
		}

		this.sendReply('User: '+targetUser.name);
		if (user.can('alts', targetUser)) {
			var alts = targetUser.getAlts();
			var output = '';
			for (var i in targetUser.prevNames) {
				if (output) output += ", ";
				output += targetUser.prevNames[i];
			}
			if (output) this.sendReply('Previous names: '+output);

			for (var j=0; j<alts.length; j++) {
				var targetAlt = Users.get(alts[j]);
				if (!targetAlt.named && !targetAlt.connected) continue;
				if (targetAlt.group === '~' && user.group !== '~') continue;

				this.sendReply('Alt: '+targetAlt.name);
				output = '';
				for (var i in targetAlt.prevNames) {
					if (output) output += ", ";
					output += targetAlt.prevNames[i];
				}
				if (output) this.sendReply('Previous names: '+output);
			}
		}
		if (config.groups[targetUser.group] && config.groups[targetUser.group].name) {
			this.sendReply('Group: ' + config.groups[targetUser.group].name + ' (' + targetUser.group + ')');
		}
		if (targetUser.isSysop) {
			this.sendReply('(Pok\xE9mon Showdown System Operator)');
		}
		if (!targetUser.authenticated) {
			this.sendReply('(Unregistered)');
		}
		if (!this.broadcasting && (user.can('ip', targetUser) || user === targetUser)) {
			var ips = Object.keys(targetUser.ips);
			this.sendReply('IP' + ((ips.length > 1) ? 's' : '') + ': ' + ips.join(', '));
		}
		var output = 'In rooms: ';
		var first = true;
		for (var i in targetUser.roomCount) {
			if (i === 'global' || Rooms.get(i).isPrivate) continue;
			if (!first) output += ' | ';
			first = false;

			output += '<a href="/'+i+'" room="'+i+'">'+i+'</a>';
		}
		this.sendReply('|raw|'+output);
	},

	ipsearch: function(target, room, user) {
		if (!this.can('rangeban')) return;
		var atLeastOne = false;
		this.sendReply("Users with IP "+target+":");
		for (var userid in Users.users) {
			var user = Users.users[userid];
			if (user.latestIp === target) {
				this.sendReply((user.connected?"+":"-")+" "+user.name);
				atLeastOne = true;
			}
		}
		if (!atLeastOne) this.sendReply("No results found.");
	},

	/*********************************************************
	 * Shortcuts
	 *********************************************************/

	invite: function(target, room, user) {
		target = this.splitTarget(target);
		if (!this.targetUser) {
			return this.sendReply('User '+this.targetUsername+' not found.');
		}
		var roomid = (target || room.id);
		if (!Rooms.get(roomid)) {
			return this.sendReply('Room '+roomid+' not found.');
		}
		return this.parse('/msg '+this.targetUsername+', /invite '+roomid);
	},

	/*********************************************************
	 * Informational commands
	 *********************************************************/

	stats: 'data',
	dex: 'data',
	pokedex: 'data',
	data: function(target, room, user) {
		if (!this.canBroadcast()) return;

		var data = '';
		var targetId = toId(target);
		var newTargets = Tools.dataSearch(target);
		if (newTargets && newTargets.length) {
			for (var i = 0; i < newTargets.length; i++) {
				if (newTargets[i].id !== targetId && !Tools.data.Aliases[targetId] && !i) {
					data = "No Pokemon, item, move or ability named '" + target + "' was found. Showing the data of '" + newTargets[0].name + "' instead.\n";
				}
				data += '|c|~|/data-' + newTargets[i].searchType + ' ' + newTargets[i].name + '\n';
			}
		} else {
			data = "No Pokemon, item, move or ability named '" + target + "' was found. (Check your spelling?)";
		}

		this.sendReply(data);
	},

	dexsearch: function (target, room, user) {
		if (!this.canBroadcast()) return;

		if (!target) return this.parse('/help dexsearch');
		var targets = target.split(',');
		var searches = {};
		var allTiers = {'uber':1,'ou':1,'lc':1,'cap':1,'bl':1};
		var allColours = {'green':1,'red':1,'blue':1,'white':1,'brown':1,'yellow':1,'purple':1,'pink':1,'gray':1,'black':1};
		var showAll = false;
		var megaSearch = null;
		var output = 10;

		for (var i in targets) {
			var isNotSearch = false;
			target = targets[i].trim().toLowerCase();
			if (target.slice(0,1) === '!') {
				isNotSearch = true;
				target = target.slice(1);
			}

			targetAbility = Tools.getAbility(targets[i]);
			if (targetAbility.exists) {
				if (!searches['ability']) searches['ability'] = {};
				if (Object.count(searches['ability'], true) === 1 && !isNotSearch) return this.sendReply('Specify only one ability.');
				searches['ability'][targetAbility.name] = !isNotSearch;
				continue;
			}

			if (target in allTiers) {
				if (!searches['tier']) searches['tier'] = {};
				searches['tier'][target] = !isNotSearch;
				continue;
			}

			if (target in allColours) {
				if (!searches['color']) searches['color'] = {};
				searches['color'][target] = !isNotSearch;
				continue;
			}

			var targetInt = parseInt(target);
			if (0 < targetInt && targetInt < 7) {
				if (!searches['gen']) searches['gen'] = {};
				searches['gen'][target] = !isNotSearch;
				continue;
			}

			if (target === 'all') {
				if (this.broadcasting) {
					return this.sendReply('A search with the parameter "all" cannot be broadcast.')
				}
				showAll = true;
				continue;
			}

			if (target === 'megas' || target === 'mega') {
				megaSearch = !isNotSearch;
				continue;
			}

			if (target.indexOf(' type') > -1) {
				target = target.charAt(0).toUpperCase() + target.slice(1, target.indexOf(' type'));
				if (target in Tools.data.TypeChart) {
					if (!searches['types']) searches['types'] = {};
					if (Object.count(searches['types'], true) === 2 && !isNotSearch) return this.sendReply('Specify a maximum of two types.');
					searches['types'][target] = !isNotSearch;
					continue;
				}
			}

			var targetMove = Tools.getMove(target);
			if (targetMove.exists) {
				if (!searches['moves']) searches['moves'] = {};
				if (Object.count(searches['moves'], true) === 4 && !isNotSearch) return this.sendReply('Specify a maximum of 4 moves.');
				searches['moves'][targetMove.name] = !isNotSearch;
				continue;
			} else {
				return this.sendReply('"' + target + '" could not be found in any of the search categories.');
			}
		}

		if (showAll && Object.size(searches) === 0) return this.sendReply('No search parameters other than "all" were found.\nTry "/help dexsearch" for more information on this command.');

		var dex = {};
		for (var pokemon in Tools.data.Pokedex) {
			var template = Tools.getTemplate(pokemon);
			if (template.tier !== 'Illegal' && (template.tier !== 'CAP' || (searches['tier'] && searches['tier']['cap'])) && 
				(megaSearch === null || (megaSearch === true && template.isMega) || (megaSearch === false && !template.isMega))) {
				dex[pokemon] = template;
			}
		}

		for (var search in {'moves':1,'types':1,'ability':1,'tier':1,'gen':1,'color':1}) {
			if (!searches[search]) continue;
			switch (search) {
				case 'types':
					for (var mon in dex) {
						if (Object.count(searches[search], true) === 2) {
							if (!(searches[search][dex[mon].types[0]]) || !(searches[search][dex[mon].types[1]])) delete dex[mon];
						} else {
							if (searches[search][dex[mon].types[0]] === false || searches[search][dex[mon].types[1]] === false || (Object.count(searches[search], true) > 0 &&
								(!(searches[search][dex[mon].types[0]]) && !(searches[search][dex[mon].types[1]])))) delete dex[mon];
						}
					}
					break;

				case 'tier':
					for (var mon in dex) {
						if ('lc' in searches[search]) {
							// some LC legal Pokemon are stored in other tiers (Ferroseed/Murkrow etc)
							// this checks for LC legality using the going criteria, instead of dex[mon].tier
							var isLC = (dex[mon].evos && dex[mon].evos.length > 0) && !dex[mon].prevo && Tools.data.Formats['lc'].banlist.indexOf(dex[mon].species) === -1;
							if ((searches[search]['lc'] && !isLC) || (!searches[search]['lc'] && isLC)) {
								delete dex[mon];
								continue;
							}
						}
						if (searches[search][String(dex[mon][search]).toLowerCase()] === false) {
							delete dex[mon];
						} else if (Object.count(searches[search], true) > 0 && !searches[search][String(dex[mon][search]).toLowerCase()]) delete dex[mon];
					}
					break;

				case 'gen':
				case 'color':
					for (var mon in dex) {
						if (searches[search][String(dex[mon][search]).toLowerCase()] === false) {
							delete dex[mon];
						} else if (Object.count(searches[search], true) > 0 && !searches[search][String(dex[mon][search]).toLowerCase()]) delete dex[mon];					}
					break;

				case 'ability':
					for (var mon in dex) {
						for (var ability in searches[search]) {
							var needsAbility = searches[search][ability];
							var hasAbility = Object.count(dex[mon].abilities, ability) > 0;
							if (hasAbility !== needsAbility) {
								delete dex[mon];
								break;
							}
						}
					}
					break;

				case 'moves':
					for (var mon in dex) {
						var template = Tools.getTemplate(dex[mon].id);
						if (!template.learnset) template = Tools.getTemplate(template.baseSpecies);
						if (!template.learnset) continue;
						for (var i in searches[search]) {
							var move = Tools.getMove(i);
							if (!move.exists) return this.sendReplyBox('"' + move + '" is not a known move.');
<<<<<<< HEAD
							var canLearn = template.learnset.sketch || template.learnset[move.id];
							if (!canLearn && searches[search][i]) delete dex[mon];
							else if (searches[search][i] === false && canLearn) dex[mon] = false;
=======
							if ((!template.learnset.sketch || move.id in {'chatter':1,'struggle':1,'magikarpsrevenge':1}) && !template.learnset[move.id]) delete dex[mon];
>>>>>>> 115b975b
						}
					}
					for (var mon in dex) {
						if (dex[mon] && dex[mon].evos.length) {
							for (var evo in dex[mon].evos) if (dex[dex[mon].evos[evo]] !== false) dex[dex[mon].evos[evo]] = Tools.getTemplate(dex[mon].evos[evo]);
						}
						if (!dex[mon]) delete dex[mon];
					}
					break;

				default:
					return this.sendReply("Something broke! PM TalkTakesTime here or on the Smogon forums with the command you tried.");
			}
		}

		var results = Object.keys(dex).map(function(speciesid) {return dex[speciesid].species});
		var resultsStr = '';
		if (results.length > 0) {
			if (showAll || results.length <= output) {
				results.sort();
				resultsStr = results.join(', ');
			} else {
				results.sort(function(a,b) {return Math.round(Math.random());});
				resultsStr = results.slice(0, 10).join(', ') + ', and ' + string(results.length - output) + ' more. Redo the search with "all" as a search parameter to show all results.';
			}
		} else {
			resultsStr = 'No Pokémon found.';
		}
		return this.sendReplyBox(resultsStr);
	},

	learnset: 'learn',
	learnall: 'learn',
	learn5: 'learn',
	g6learn: 'learn',
	learn: function(target, room, user, connection, cmd) {
		if (!target) return this.parse('/help learn');

		if (!this.canBroadcast()) return;

		var lsetData = {set:{}};
		var targets = target.split(',');
		var template = Tools.getTemplate(targets[0]);
		var move = {};
		var problem;
		var all = (cmd === 'learnall');
		if (cmd === 'learn5') lsetData.set.level = 5;
		if (cmd === 'g6learn') lsetData.format = {noPokebank: true};

		if (!template.exists) {
			return this.sendReply('Pokemon "'+template.id+'" not found.');
		}

		if (targets.length < 2) {
			return this.sendReply('You must specify at least one move.');
		}

		for (var i=1, len=targets.length; i<len; i++) {
			move = Tools.getMove(targets[i]);
			if (!move.exists) {
				return this.sendReply('Move "'+move.id+'" not found.');
			}
			problem = TeamValidator.checkLearnsetSync(null, move, template, lsetData);
			if (problem) break;
		}
		var buffer = ''+template.name+(problem?" <span class=\"message-learn-cannotlearn\">can't</span> learn ":" <span class=\"message-learn-canlearn\">can</span> learn ")+(targets.length>2?"these moves":move.name);
		if (!problem) {
			var sourceNames = {E:"egg",S:"event",D:"dream world"};
			if (lsetData.sources || lsetData.sourcesBefore) buffer += " only when obtained from:<ul class=\"message-learn-list\">";
			if (lsetData.sources) {
				var sources = lsetData.sources.sort();
				var prevSource;
				var prevSourceType;
				for (var i=0, len=sources.length; i<len; i++) {
					var source = sources[i];
					if (source.substr(0,2) === prevSourceType) {
						if (prevSourceCount < 0) buffer += ": "+source.substr(2);
						else if (all || prevSourceCount < 3) buffer += ', '+source.substr(2);
						else if (prevSourceCount == 3) buffer += ', ...';
						prevSourceCount++;
						continue;
					}
					prevSourceType = source.substr(0,2);
					prevSourceCount = source.substr(2)?0:-1;
					buffer += "<li>gen "+source.substr(0,1)+" "+sourceNames[source.substr(1,1)];
					if (prevSourceType === '5E' && template.maleOnlyHidden) buffer += " (cannot have hidden ability)";
					if (source.substr(2)) buffer += ": "+source.substr(2);
				}
			}
			if (lsetData.sourcesBefore) buffer += "<li>any generation before "+(lsetData.sourcesBefore+1);
			buffer += "</ul>";
		}
		this.sendReplyBox(buffer);
	},

	weak: 'weakness',
	weakness: function(target, room, user){
		var targets = target.split(/[ ,\/]/);

		var pokemon = Tools.getTemplate(target);
		var type1 = Tools.getType(targets[0]);
		var type2 = Tools.getType(targets[1]);

		if (pokemon.exists) {
			target = pokemon.species;
		} else if (type1.exists && type2.exists) {
			pokemon = {types: [type1.id, type2.id]};
			target = type1.id + "/" + type2.id;
		} else if (type1.exists) {
			pokemon = {types: [type1.id]};
			target = type1.id;
		} else {
			return this.sendReplyBox(target + " isn't a recognized type or pokemon.");
		}

		var weaknesses = [];
		Object.keys(Tools.data.TypeChart).forEach(function (type) {
			var notImmune = Tools.getImmunity(type, pokemon);
			if (notImmune) {
				var typeMod = Tools.getEffectiveness(type, pokemon);
				if (typeMod == 1) weaknesses.push(type);
				if (typeMod == 2) weaknesses.push("<b>" + type + "</b>");
			}
		});

		if (!weaknesses.length) {
			this.sendReplyBox(target + " has no weaknesses.");
		} else {
			this.sendReplyBox(target + " is weak to: " + weaknesses.join(', ') + " (not counting abilities).");
		}
	},

	matchup: 'effectiveness',
	effectiveness: function(target, room, user) {
		var targets = target.split(/[,/]/);
		var type = Tools.getType(targets[1]);
		var pokemon = Tools.getTemplate(targets[0]);
		var defender;

		if (!pokemon.exists || !type.exists) {
			// try the other way around
			pokemon = Tools.getTemplate(targets[1]);
			type = Tools.getType(targets[0]);
		}
		defender = pokemon.species+' (not counting abilities)';

		if (!pokemon.exists || !type.exists) {
			// try two types
			if (Tools.getType(targets[0]).exists && Tools.getType(targets[1]).exists) {
				// two types
				type = Tools.getType(targets[0]);
				defender = Tools.getType(targets[1]).id;
				pokemon = {types: [defender]};
				if (Tools.getType(targets[2]).exists) {
					defender = Tools.getType(targets[1]).id + '/' + Tools.getType(targets[2]).id;
					pokemon = {types: [Tools.getType(targets[1]).id, Tools.getType(targets[2]).id]};
				}
			} else {
				if (!targets[1]) {
					return this.sendReply("Attacker and defender must be separated with a comma.");
				}
				return this.sendReply("'"+targets[0].trim()+"' and '"+targets[1].trim()+"' aren't a recognized combination.");
			}
		}

		if (!this.canBroadcast()) return;

		var typeMod = Tools.getEffectiveness(type.id, pokemon);
		var notImmune = Tools.getImmunity(type.id, pokemon);
		var factor = 0;
		if (notImmune) {
			factor = Math.pow(2, typeMod);
		}

		this.sendReplyBox(''+type.id+' attacks are '+factor+'x effective against '+defender+'.');
	},

	uptime: function(target, room, user) {
		if (!this.canBroadcast()) return;
		var uptime = process.uptime();
		var uptimeText;
		if (uptime > 24*60*60) {
			var uptimeDays = Math.floor(uptime/(24*60*60));
			uptimeText = ''+uptimeDays+' '+(uptimeDays == 1 ? 'day' : 'days');
			var uptimeHours = Math.floor(uptime/(60*60)) - uptimeDays*24;
			if (uptimeHours) uptimeText += ', '+uptimeHours+' '+(uptimeHours == 1 ? 'hour' : 'hours');
		} else {
			uptimeText = uptime.seconds().duration();
		}
		this.sendReplyBox('Uptime: <b>'+uptimeText+'</b>');
	},

	groups: function(target, room, user) {
		if (!this.canBroadcast()) return;
		this.sendReplyBox('+ <b>Voice</b> - They can use ! commands like !groups, and talk during moderated chat<br />' +
			'% <b>Driver</b> - The above, and they can also mute and lock users and check for alts<br />' +
			'@ <b>Moderator</b> - The above, and they can ban users<br />' +
			'&amp; <b>Leader</b> - The above, and they can promote moderators and force ties<br />' +
			'~ <b>Administrator</b> - They can do anything, like change what this message says<br />' +
			'# <b>Room Owner</b> - They are administrators of the room and can almost totally control it');
	},

	opensource: function(target, room, user) {
		if (!this.canBroadcast()) return;
		this.sendReplyBox('Pokemon Showdown is open source:<br />- Language: JavaScript<br />- <a href="https://github.com/Zarel/Pokemon-Showdown/commits/master">What\'s new?</a><br />- <a href="https://github.com/Zarel/Pokemon-Showdown">Server source code</a><br />- <a href="https://github.com/Zarel/Pokemon-Showdown-Client">Client source code</a>');
	},

	avatars: function(target, room, user) {
		if (!this.canBroadcast()) return;
		this.sendReplyBox('Your avatar can be changed using the Options menu (it looks like a gear) in the upper right of Pokemon Showdown.');
	},

	introduction: 'intro',
	intro: function(target, room, user) {
		if (!this.canBroadcast()) return;
		this.sendReplyBox('New to competitive pokemon?<br />' +
			'- <a href="http://www.smogon.com/forums/threads/3496279/">Beginner\'s Guide to Pokémon Showdown</a><br />' +
			'- <a href="http://www.smogon.com/dp/articles/intro_comp_pokemon">An introduction to competitive Pokémon</a><br />' +
			'- <a href="http://www.smogon.com/bw/articles/bw_tiers">What do "OU", "UU", etc mean?</a><br />' +
			'- <a href="http://www.smogon.com/bw/banlist/">What are the rules for each format? What is "Sleep Clause"?</a>');
	},

	mentoring: 'smogintro',
	smogonintro: 'smogintro',
	smogintro: function(target, room, user) {
		if (!this.canBroadcast()) return;
		this.sendReplyBox('Welcome to Smogon\'s Official Pokémon Showdown server! The Mentoring room can be found ' + 
			'<a href="http://play.pokemonshowdown.com/mentoring">here</a> or by using /join mentoring.<br /><br />' +
			'Here are some useful links to Smogon\'s Mentorship Program to help you get integrated into the community:<br />' +
			'- <a href="http://www.smogon.com/mentorship/primer">Smogon Primer: A brief introduction to Smogon\'s subcommunities</a><br />' +
			'- <a href="http://www.smogon.com/mentorship/introductions">Introduce yourself to Smogon!</a><br />' +
			'- <a href="http://www.smogon.com/mentorship/profiles">Profiles of current Smogon Mentors</a><br />' +
			'- <a href="http://mibbit.com/#mentor@irc.synirc.net">#mentor: the Smogon Mentorship IRC channel</a><br />' +
			'All of these links and more can be found at the <a href="http://www.smogon.com/mentorship/">Smogon Mentorship Program\'s hub</a>.');
	},

	calculator: 'calc',
	calc: function(target, room, user) {
		if (!this.canBroadcast()) return;
		this.sendReplyBox('Pokemon Showdown! damage calculator. (Courtesy of Honko)<br />' +
			'- <a href="http://pokemonshowdown.com/damagecalc/">Damage Calculator</a>');
	},

	cap: function(target, room, user) {
		if (!this.canBroadcast()) return;
		this.sendReplyBox('An introduction to the Create-A-Pokemon project:<br />' +
			'- <a href="http://www.smogon.com/cap/">CAP project website and description</a><br />' +
			'- <a href="http://www.smogon.com/forums/showthread.php?t=48782">What Pokemon have been made?</a><br />' +
			'- <a href="http://www.smogon.com/forums/showthread.php?t=3464513">Talk about the metagame here</a><br />' +
			'- <a href="http://www.smogon.com/forums/showthread.php?t=3466826">Practice BW CAP teams</a>');
	},

	gennext: function(target, room, user) {
		if (!this.canBroadcast()) return;
		this.sendReplyBox('NEXT (also called Gen-NEXT) is a mod that makes changes to the game:<br />' +
			'- <a href="https://github.com/Zarel/Pokemon-Showdown/blob/master/mods/gennext/README.md">README: overview of NEXT</a><br />' +
			'Example replays:<br />' +
			'- <a href="http://pokemonshowdown.com/replay/gennextou-37815908">roseyraid vs Zarel</a><br />' +
			'- <a href="http://pokemonshowdown.com/replay/gennextou-37900768">QwietQwilfish vs pickdenis</a>');
	},

	om: 'othermetas',
	othermetas: function(target, room, user) {
		if (!this.canBroadcast()) return;
		target = toId(target);
		var buffer = '';
		var matched = false;
		if (!target || target === 'all') {
			matched = true;
			buffer += '- <a href="http://www.smogon.com/forums/forums/206/">Information on the Other Metagames</a><br />';
		}
		if (target === 'all' || target === 'hackmons') {
			matched = true;
			buffer += '- <a href="http://www.smogon.com/forums/threads/3475624/">Hackmons</a><br />';
		}
		if (target === 'all' || target === 'balancedhackmons' || target === 'bh') {
			matched = true;
			buffer += '- <a href="http://www.smogon.com/forums/threads/3463764/">Balanced Hackmons</a><br />';
		}
		if (target === 'all' || target === 'glitchmons') {
			matched = true;
			buffer += '- <a href="http://www.smogon.com/forums/threads/3467120/">Glitchmons</a><br />';
		}
		if (target === 'all' || target === 'tiershift' || target === 'ts') {
			matched = true;
			buffer += '- <a href="http://www.smogon.com/forums/threads/3479358/">Tier Shift</a><br />';
		}
		if (target === 'all' || target === 'seasonal') {
			matched = true;
			buffer += '- <a href="http://www.smogon.com/sim/seasonal">Seasonal Ladder</a><br />';
		}
		if (target === 'all' || target === 'stabmons') {
			matched = true;
			buffer += '- <a href="http://www.smogon.com/forums/threads/3484106/">STABmons</a>';
		}
		if (target === 'all' || target === 'omotm' || target === 'omofthemonth' || target === 'month') {
			matched = true;
			buffer += '- <a href="http://www.smogon.com/forums/threads/3481155/">OM of the Month</a>';
		}
		if (!matched) {
			return this.sendReply('The Other Metas entry "'+target+'" was not found. Try /othermetas or /om for general help.');
		}
		this.sendReplyBox(buffer);
	},

	roomhelp: function(target, room, user) {
		if (room.id === 'lobby') return this.sendReply('This command is too spammy for lobby.');
		if (!this.canBroadcast()) return;
		this.sendReplyBox('Room drivers (%) can use:<br />' +
			'- /warn OR /k <em>username</em>: warn a user and show the Pokemon Showdown rules<br />' +
			'- /mute OR /m <em>username</em>: 7 minute mute<br />' +
			'- /hourmute OR /hm <em>username</em>: 60 minute mute<br />' +
			'- /unmute <em>username</em>: unmute<br />' +
			'- /announce OR /wall <em>message</em>: make an announcement<br />' +
			'<br />' +
			'Room moderators (@) can also use:<br />' +
			'- /roomban OR /rb <em>username</em>: bans user from the room<br />' +
			'- /roomunban <em>username</em>: unbans user from the room<br />' +
			'- /roomvoice <em>username</em>: appoint a room voice<br />' +
			'- /roomdevoice <em>username</em>: remove a room voice<br />' +
			'- /modchat <em>[off/autoconfirmed/+]</em>: set modchat level<br />' +
			'<br />' +
			'Room owners (#) can also use:<br />' +
			'- /roomdesc <em>description</em>: set the room description on the room join page<br />' +
			'- /roommod, /roomdriver <em>username</em>: appoint a room moderator/driver<br />' +
			'- /roomdemod, /roomdedriver <em>username</em>: remove a room moderator/driver<br />' +
			'- /modchat <em>[%/@/#]</em>: set modchat level<br />' +
			'- /declare <em>message</em>: make a global declaration<br />' +
			'</div>');
	},

	restarthelp: function(target, room, user) {
		if (room.id === 'lobby' && !this.can('lockdown')) return false;
		if (!this.canBroadcast()) return;
		this.sendReplyBox('The server is restarting. Things to know:<br />' +
			'- We wait a few minutes before restarting so people can finish up their battles<br />' +
			'- The restart itself will take around 0.6 seconds<br />' +
			'- Your ladder ranking and teams will not change<br />' +
			'- We are restarting to update Pokémon Showdown to a newer version' +
			'</div>');
	},

	rule: 'rules',
	rules: function(target, room, user) {
		if (!this.canBroadcast()) return;
		this.sendReplyBox('Please follow the rules:<br />' +
			'- <a href="http://pokemonshowdown.com/rules">Rules</a><br />' +
			'</div>');
	},

	faq: function(target, room, user) {
		if (!this.canBroadcast()) return;
		target = target.toLowerCase();
		var buffer = '';
		var matched = false;
		if (!target || target === 'all') {
			matched = true;
			buffer += '<a href="http://www.smogon.com/sim/faq">Frequently Asked Questions</a><br />';
		}
		if (target === 'all' || target === 'deviation') {
			matched = true;
			buffer += '<a href="http://www.smogon.com/sim/faq#deviation">Why did this user gain or lose so many points?</a><br />';
		}
		if (target === 'all' || target === 'doubles' || target === 'triples' || target === 'rotation') {
			matched = true;
			buffer += '<a href="http://www.smogon.com/sim/faq#doubles">Can I play doubles/triples/rotation battles here?</a><br />';
		}
		if (target === 'all' || target === 'randomcap') {
			matched = true;
			buffer += '<a href="http://www.smogon.com/sim/faq#randomcap">What is this fakemon and what is it doing in my random battle?</a><br />';
		}
		if (target === 'all' || target === 'restarts') {
			matched = true;
			buffer += '<a href="http://www.smogon.com/sim/faq#restarts">Why is the server restarting?</a><br />';
		}
		if (target === 'all' || target === 'staff') {
			matched = true;
			buffer += '<a href="http://www.smogon.com/sim/staff_faq">Staff FAQ</a><br />';
		}
		if (target === 'all' || target === 'autoconfirmed') {
			matched = true;
			buffer += 'A user is autoconfirmed when they have won at least one rated battle and has been registered for a week or longer.<br />';
		}
		if (!matched) {
			return this.sendReply('The FAQ entry "'+target+'" was not found. Try /faq for general help.');
		}
		this.sendReplyBox(buffer);
	},

	banlists: 'tiers',
	tier: 'tiers',
	tiers: function(target, room, user) {
		if (!this.canBroadcast()) return;
		target = toId(target);
		var buffer = '';
		var matched = false;
		if (!target || target === 'all') {
			matched = true;
			buffer += '- <a href="http://www.smogon.com/tiers/">Smogon Tiers</a><br />';
			buffer += '- <a href="http://www.smogon.com/forums/threads/tiering-faq.3498332/">Tiering FAQ</a><br />';
			buffer += '- <a href="http://www.smogon.com/bw/banlist/">The banlists for each tier</a><br />';
		}
		if (target === 'all' || target === 'ubers' || target === 'uber') {
			matched = true;
			buffer += '- <a href="http://www.smogon.com/bw/tiers/uber">Uber Pokemon</a><br />';
		}
		if (target === 'all' || target === 'overused' || target === 'ou') {
			matched = true;
			buffer += '- <a href="http://www.smogon.com/bw/tiers/ou">Overused Pokemon</a><br />';
		}
		if (target === 'all' || target === 'underused' || target === 'uu') {
			matched = true;
			buffer += '- <a href="http://www.smogon.com/bw/tiers/uu">Underused Pokemon</a><br />';
		}
		if (target === 'all' || target === 'rarelyused' || target === 'ru') {
			matched = true;
			buffer += '- <a href="http://www.smogon.com/bw/tiers/ru">Rarelyused Pokemon</a><br />';
		}
		if (target === 'all' || target === 'neverused' || target === 'nu') {
			matched = true;
			buffer += '- <a href="http://www.smogon.com/bw/tiers/nu">Neverused Pokemon</a><br />';
		}
		if (target === 'all' || target === 'littlecup' || target === 'lc') {
			matched = true;
			buffer += '- <a href="http://www.smogon.com/bw/tiers/lc">Little Cup Pokemon</a><br />';
		}
		if (target === 'all' || target === 'doubles') {
			matched = true;
			buffer += '- <a href="http://www.smogon.com/bw/metagames/doubles">Doubles</a><br />';
		}
		if (!matched) {
			return this.sendReply('The Tiers entry "'+target+'" was not found. Try /tiers for general help.');
		}
		this.sendReplyBox(buffer);
	},

	analysis: 'smogdex',
	strategy: 'smogdex',
	smogdex: function(target, room, user) {
		if (!this.canBroadcast()) return;

		var targets = target.split(',');
		if (toId(targets[0]) === 'previews') return this.sendReplyBox('<a href="http://www.smogon.com/forums/threads/sixth-generation-pokemon-analyses-index.3494918/">Generation 6 Analyses Index</a>, brought to you by <a href="http://www.smogon.com">Smogon University</a>');
		var pokemon = Tools.getTemplate(targets[0]);
		var item = Tools.getItem(targets[0]);
		var move = Tools.getMove(targets[0]);
		var ability = Tools.getAbility(targets[0]);
		var atLeastOne = false;
		var generation = (targets[1] || "bw").trim().toLowerCase();
		var genNumber = 5;
		var doublesFormats = {'vgc2012':1,'vgc2013':1,'doubles':1};
		var doublesFormat = (!targets[2] && generation in doublesFormats)? generation : (targets[2] || '').trim().toLowerCase();
		var doublesText = '';
		if (generation === "bw" || generation === "bw2" || generation === "5" || generation === "five") {
			generation = "bw";
		} else if (generation === "dp" || generation === "dpp" || generation === "4" || generation === "four") {
			generation = "dp";
			genNumber = 4;
		} else if (generation === "adv" || generation === "rse" || generation === "rs" || generation === "3" || generation === "three") {
			generation = "rs";
			genNumber = 3;
		} else if (generation === "gsc" || generation === "gs" || generation === "2" || generation === "two") {
			generation = "gs";
			genNumber = 2;
		} else if(generation === "rby" || generation === "rb" || generation === "1" || generation === "one") {
			generation = "rb";
			genNumber = 1;
		} else {
			generation = "bw";
		}
		if (doublesFormat !== '') {
			// Smogon only has doubles formats analysis from gen 5 onwards.
			if (!(generation in {'bw':1,'xy':1}) || !(doublesFormat in doublesFormats)) {
				doublesFormat = '';
			} else {
				doublesText = {'vgc2012':'VGC 2012 ','vgc2013':'VGC 2013 ','doubles':'Doubles '}[doublesFormat];
				doublesFormat = '/' + doublesFormat;
			}
		}

		// Pokemon
		if (pokemon.exists) {
			atLeastOne = true;
			if (genNumber < pokemon.gen) {
				return this.sendReplyBox(pokemon.name+' did not exist in '+generation.toUpperCase()+'!');
			}
			if (pokemon.tier === 'G4CAP' || pokemon.tier === 'G5CAP') {
				generation = "cap";
			}

			var poke = pokemon.name.toLowerCase();
			if (poke === 'nidoranm') poke = 'nidoran-m';
			if (poke === 'nidoranf') poke = 'nidoran-f';
			if (poke === 'farfetch\'d') poke = 'farfetchd';
			if (poke === 'mr. mime') poke = 'mr_mime';
			if (poke === 'mime jr.') poke = 'mime_jr';
			if (poke === 'deoxys-attack' || poke === 'deoxys-defense' || poke === 'deoxys-speed' || poke === 'kyurem-black' || poke === 'kyurem-white') poke = poke.substr(0,8);
			if (poke === 'wormadam-trash') poke = 'wormadam-s';
			if (poke === 'wormadam-sandy') poke = 'wormadam-g';
			if (poke === 'rotom-wash' || poke === 'rotom-frost' || poke === 'rotom-heat') poke = poke.substr(0,7);
			if (poke === 'rotom-mow') poke = 'rotom-c';
			if (poke === 'rotom-fan') poke = 'rotom-s';
			if (poke === 'giratina-origin' || poke === 'tornadus-therian' || poke === 'landorus-therian') poke = poke.substr(0,10);
			if (poke === 'shaymin-sky') poke = 'shaymin-s';
			if (poke === 'arceus') poke = 'arceus-normal';
			if (poke === 'thundurus-therian') poke = 'thundurus-t';

			this.sendReplyBox('<a href="http://www.smogon.com/'+generation+'/pokemon/'+poke+doublesFormat+'">'+generation.toUpperCase()+' '+doublesText+pokemon.name+' analysis</a>, brought to you by <a href="http://www.smogon.com">Smogon University</a>');
		}

		// Item
		if (item.exists && genNumber > 1 && item.gen <= genNumber) {
			atLeastOne = true;
			var itemName = item.name.toLowerCase().replace(' ', '_');
			this.sendReplyBox('<a href="http://www.smogon.com/'+generation+'/items/'+itemName+'">'+generation.toUpperCase()+' '+item.name+' item analysis</a>, brought to you by <a href="http://www.smogon.com">Smogon University</a>');
		}

		// Ability
		if (ability.exists && genNumber > 2 && ability.gen <= genNumber) {
			atLeastOne = true;
			var abilityName = ability.name.toLowerCase().replace(' ', '_');
			this.sendReplyBox('<a href="http://www.smogon.com/'+generation+'/abilities/'+abilityName+'">'+generation.toUpperCase()+' '+ability.name+' ability analysis</a>, brought to you by <a href="http://www.smogon.com">Smogon University</a>');
		}

		// Move
		if (move.exists && move.gen <= genNumber) {
			atLeastOne = true;
			var moveName = move.name.toLowerCase().replace(' ', '_');
			this.sendReplyBox('<a href="http://www.smogon.com/'+generation+'/moves/'+moveName+'">'+generation.toUpperCase()+' '+move.name+' move analysis</a>, brought to you by <a href="http://www.smogon.com">Smogon University</a>');
		}

		if (!atLeastOne) {
			return this.sendReplyBox('Pokemon, item, move, or ability not found for generation ' + generation.toUpperCase() + '.');
		}
	},

	/*********************************************************
	 * Miscellaneous commands
	 *********************************************************/

	birkal: function(target, room, user) {
		this.sendReply("It's not funny anymore.");
	},

	potd: function(target, room, user) {
		if (!this.can('potd')) return false;

		config.potd = target;
		Simulator.SimulatorProcess.eval('config.potd = \''+toId(target)+'\'');
		if (target) {
			if (Rooms.lobby) Rooms.lobby.addRaw('<div class="broadcast-blue"><b>The Pokemon of the Day is now '+target+'!</b><br />This Pokemon will be guaranteed to show up in random battles.</div>');
			this.logModCommand('The Pokemon of the Day was changed to '+target+' by '+user.name+'.');
		} else {
			if (Rooms.lobby) Rooms.lobby.addRaw('<div class="broadcast-blue"><b>The Pokemon of the Day was removed!</b><br />No pokemon will be guaranteed in random battles.</div>');
			this.logModCommand('The Pokemon of the Day was removed by '+user.name+'.');
		}
	},

	roll: 'dice',
	dice: function(target, room, user) {
		if (!this.canBroadcast()) return;
		var d = target.indexOf("d");
		if (d != -1) {
			var num = parseInt(target.substring(0,d));
			faces = NaN;
			if (target.length > d) var faces = parseInt(target.substring(d + 1));
			if (isNaN(num)) num = 1;
			if (isNaN(faces)) return this.sendReply("The number of faces must be a valid integer.");
			if (faces < 1 || faces > 1000) return this.sendReply("The number of faces must be between 1 and 1000");
			if (num < 1 || num > 20) return this.sendReply("The number of dice must be between 1 and 20");
			var rolls = new Array();
			var total = 0;
			for (var i=0; i < num; i++) {
				rolls[i] = (Math.floor(faces * Math.random()) + 1);
				total += rolls[i];
			}
			return this.sendReplyBox('Random number ' + num + 'x(1 - ' + faces + '): ' + rolls.join(', ') + '<br />Total: ' + total);
		}
		if (target && isNaN(target) || target.length > 21) return this.sendReply('The max roll must be a number under 21 digits.');
		var maxRoll = (target)? target : 6;
		var rand = Math.floor(maxRoll * Math.random()) + 1;
		return this.sendReplyBox('Random number (1 - ' + maxRoll + '): ' + rand);
	},

	register: function() {
		if (!this.canBroadcast()) return;
		this.sendReply("You must win a rated battle to register.");
	},

	br: 'banredirect',
	banredirect: function(){
		this.sendReply('/banredirect - This command is obsolete and has been removed.');
	},

	lobbychat: function(target, room, user, connection) {
		if (!Rooms.lobby) return this.popupReply("This server doesn't have a lobby.");
		target = toId(target);
		if (target === 'off') {
			user.leaveRoom(Rooms.lobby, connection.socket);
			connection.send('|users|');
			this.sendReply('You are now blocking lobby chat.');
		} else {
			user.joinRoom(Rooms.lobby, connection);
			this.sendReply('You are now receiving lobby chat.');
		}
	},

	a: function(target, room, user) {
		if (!this.can('battlemessage')) return false;
		// secret sysop command
		room.add(target);
	},

	/*********************************************************
	 * Help commands
	 *********************************************************/

	commands: 'help',
	h: 'help',
	'?': 'help',
	help: function(target, room, user) {
		target = target.toLowerCase();
		var matched = false;
		if (target === 'all' || target === 'msg' || target === 'pm' || target === 'whisper' || target === 'w') {
			matched = true;
			this.sendReply('/msg OR /whisper OR /w [username], [message] - Send a private message.');
		}
		if (target === 'all' || target === 'r' || target === 'reply') {
			matched = true;
			this.sendReply('/reply OR /r [message] - Send a private message to the last person you received a message from, or sent a message to.');
		}
		if (target === 'all' || target === 'getip' || target === 'ip') {
			matched = true;
			this.sendReply('/ip - Get your own IP address.');
			this.sendReply('/ip [username] - Get a user\'s IP address. Requires: @ & ~');
		}
		if (target === 'all' || target === 'rating' || target === 'ranking' || target === 'rank' || target === 'ladder') {
			matched = true;
			this.sendReply('/rating - Get your own rating.');
			this.sendReply('/rating [username] - Get user\'s rating.');
		}
		if (target === 'all' || target === 'nick') {
			matched = true;
			this.sendReply('/nick [new username] - Change your username.');
		}
		if (target === 'all' || target === 'avatar') {
			matched = true;
			this.sendReply('/avatar [new avatar number] - Change your trainer sprite.');
		}
		if (target === 'all' || target === 'rooms') {
			matched = true;
			this.sendReply('/rooms [username] - Show what rooms a user is in.');
		}
		if (target === 'all' || target === 'whois') {
			matched = true;
			this.sendReply('/whois [username] - Get details on a username: group, and rooms.');
		}
		if (target === 'all' || target === 'data') {
			matched = true;
			this.sendReply('/data [pokemon/item/move/ability] - Get details on this pokemon/item/move/ability.');
			this.sendReply('!data [pokemon/item/move/ability] - Show everyone these details. Requires: + % @ & ~');
		}
		if (target === "all" || target === 'analysis') {
			matched = true;
			this.sendReply('/analysis [pokemon], [generation] - Links to the Smogon University analysis for this Pokemon in the given generation.');
			this.sendReply('!analysis [pokemon], [generation] - Shows everyone this link. Requires: + % @ & ~');
		}
		if (target === 'all' || target === 'groups') {
			matched = true;
			this.sendReply('/groups - Explains what the + % @ & next to people\'s names mean.');
			this.sendReply('!groups - Show everyone that information. Requires: + % @ & ~');
		}
		if (target === 'all' || target === 'opensource') {
			matched = true;
			this.sendReply('/opensource - Links to PS\'s source code repository.');
			this.sendReply('!opensource - Show everyone that information. Requires: + % @ & ~');
		}
		if (target === 'all' || target === 'avatars') {
			matched = true;
			this.sendReply('/avatars - Explains how to change avatars.');
			this.sendReply('!avatars - Show everyone that information. Requires: + % @ & ~');
		}
		if (target === 'all' || target === 'intro') {
			matched = true;
			this.sendReply('/intro - Provides an introduction to competitive pokemon.');
			this.sendReply('!intro - Show everyone that information. Requires: + % @ & ~');
		}
		if (target === 'all' || target === 'cap') {
			matched = true;
			this.sendReply('/cap - Provides an introduction to the Create-A-Pokemon project.');
			this.sendReply('!cap - Show everyone that information. Requires: + % @ & ~');
		}
		if (target === 'all' || target === 'om') {
			matched = true;
			this.sendReply('/om - Provides links to information on the Other Metagames.');
			this.sendReply('!om - Show everyone that information. Requires: + % @ & ~');
		}
		if (target === 'all' || target === 'learn' || target === 'learnset' || target === 'learnall') {
			matched = true;
			this.sendReply('/learn [pokemon], [move, move, ...] - Displays how a Pokemon can learn the given moves, if it can at all.')
			this.sendReply('!learn [pokemon], [move, move, ...] - Show everyone that information. Requires: + % @ & ~')
		}
		if (target === 'all' || target === 'calc' || target === 'caclulator') {
			matched = true;
			this.sendReply('/calc - Provides a link to a damage calculator');
			this.sendReply('!calc - Shows everyone a link to a damage calculator. Requires: + % @ & ~');
		}
		if (target === 'all' || target === 'blockchallenges' || target === 'away' || target === 'idle') {
			matched = true;
			this.sendReply('/away - Blocks challenges so no one can challenge you. Deactivate it with /back.');
		}
		if (target === 'all' || target === 'allowchallenges' || target === 'back') {
			matched = true;
			this.sendReply('/back - Unlocks challenges so you can be challenged again. Deactivate it with /away.');
		}
		if (target === 'all' || target === 'faq') {
			matched = true;
			this.sendReply('/faq [theme] - Provides a link to the FAQ. Add deviation, doubles, randomcap, restart, or staff for a link to these questions. Add all for all of them.');
			this.sendReply('!faq [theme] - Shows everyone a link to the FAQ. Add deviation, doubles, randomcap, restart, or staff for a link to these questions. Add all for all of them. Requires: + % @ & ~');
		}
		if (target === 'all' || target === 'highlight') {
			matched = true;
			this.sendReply('Set up highlights:');
			this.sendReply('/highlight add, word - add a new word to the highlight list.');
			this.sendReply('/highlight list - list all words that currently highlight you.');
			this.sendReply('/highlight delete, word - delete a word from the highlight list.');
			this.sendReply('/highlight delete - clear the highlight list');
		}
		if (target === 'all' || target === 'timestamps') {
			matched = true;
			this.sendReply('Set your timestamps preference:');
			this.sendReply('/timestamps [all|lobby|pms], [minutes|seconds|off]');
			this.sendReply('all - change all timestamps preferences, lobby - change only lobby chat preferences, pms - change only PM preferences');
			this.sendReply('off - set timestamps off, minutes - show timestamps of the form [hh:mm], seconds - show timestamps of the form [hh:mm:ss]');
		}
		if (target === 'all' || target === 'effectiveness') {
			matched = true;
			this.sendReply('/effectiveness [type1], [type2] - Provides the effectiveness of a [type1] attack to a [type2] Pokémon.');
			this.sendReply('!effectiveness [type1], [type2] - Shows everyone the effectiveness of a [type1] attack to a [type2] Pokémon.');
		}
		if (target === 'all' || target === 'dexsearch') {
			matched = true;
			this.sendReply('/dexsearch [type], [move], [move], ... - Searches for Pokemon that fulfill the selected criteria.');
			this.sendReply('Search categories are: type, tier, color, moves, ability, gen.');
			this.sendReply('Valid colors are: green, red, blue, white, brown, yellow, purple, pink, gray and black.');
			this.sendReply('Valid tiers are: Uber/OU/BL/LC/CAP.');
			this.sendReply('Types must be followed by " type", e.g., "dragon type".');
			this.sendReply('Parameters can be excluded through the use of "!", e.g., "!water type" excludes all water types.');
			this.sendReply('The parameter "mega" can be added to search for Mega Evolutions only.');
			this.sendReply('The order of the parameters does not matter.');
		}
		if (target === 'all' || target === 'dice' || target === 'roll') {
			matched = true;
			this.sendReply('/dice [optional max number] - Randomly picks a number between 1 and 6, or between 1 and the number you choose.');
			this.sendReply('/dice [number of dice]d[number of sides] - Simulates rolling a number of dice, e.g., /dice 2d4 simulates rolling two 4-sided dice.');
		}
		if (target === 'all' || target === 'join') {
			matched = true;
			this.sendReply('/join [roomname] - Attempts to join the room [roomname].');
		}
		if (target === 'all' || target === 'ignore') {
			matched = true;
			this.sendReply('/ignore [user] - Ignores all messages from the user [user].');
			this.sendReply('Note that staff messages cannot be ignored.');
		}
		if (target === '%' || target === 'invite') {
			matched = true;
			this.sendReply('/invite [username], [roomname] - Invites the player [username] to join the room [roomname].');
		}
		if (target === '%' || target === 'roomban') {
			matched = true;
			this.sendReply('/roomban [username] - Bans the user from the room you are in. Requires: % @ & ~');
		}
		if (target === '%' || target === 'roomunban') {
			matched = true;
			this.sendReply('/roomunban [username] - Unbans the user from the room you are in. Requires: % @ & ~');
		}
		if (target === '%' || target === 'redirect' || target === 'redir') {
			matched = true;
			this.sendReply('/redirect or /redir [username], [roomname] - Attempts to redirect the user [username] to the room [roomname]. Requires: % @ & ~');
		}
		if (target === '%' || target === 'modnote') {
			matched = true;
			this.sendReply('/modnote [note] - Adds a moderator note that can be read through modlog. Requires: % @ & ~');
		}
		if (target === '%' || target === 'altcheck' || target === 'alt' || target === 'alts' || target === 'getalts') {
			matched = true;
			this.sendReply('/alts OR /altcheck OR /alt OR /getalts [username] - Get a user\'s alts. Requires: % @ & ~');
		}
		if (target === '%' || target === 'forcerename' || target === 'fr') {
			matched = true;
			this.sendReply('/forcerename OR /fr [username], [reason] - Forcibly change a user\'s name and shows them the [reason]. Requires: % @ & ~');
		}
		if (target === '@' || target === 'ban' || target === 'b') {
			matched = true;
			this.sendReply('/ban OR /b [username], [reason] - Kick user from all rooms and ban user\'s IP address with reason. Requires: @ & ~');
		}
		if (target === '&' || target === 'banip') {
			matched = true;
			this.sendReply('/banip [ip] - Kick users on this IP or IP range from all rooms and bans it. Accepts wildcards to ban ranges. Requires: & ~');
		}
		if (target === '@' || target === 'unban') {
			matched = true;
			this.sendReply('/unban [username] - Unban a user. Requires: @ & ~');
		}
		if (target === '@' || target === 'unbanall') {
			matched = true;
			this.sendReply('/unbanall - Unban all IP addresses. Requires: @ & ~');
		}
		if (target === '%' || target === 'modlog') {
			matched = true;
			this.sendReply('/modlog [roomid|all], [n] - Roomid defaults to current room. If n is a number or omitted, display the last n lines of the moderator log. Defaults to 15. If n is not a number, search the moderator log for "n" on room\'s log [roomid]. If you set [all] as [roomid], searches for "n" on all rooms\'s logs. Requires: % @ & ~');
		}
		if (target === "%" || target === 'kickbattle ') {
			matched = true;
			this.sendReply('/kickbattle [username], [reason] - Kicks an user from a battle with reason. Requires: % @ & ~');
		}
		if (target === "%" || target === 'warn' || target === 'k') {
			matched = true;
			this.sendReply('/warn OR /k [username], [reason] - Warns a user showing them the Pokemon Showdown Rules and [reason] in an overlay. Requires: % @ & ~');
		}
		if (target === '%' || target === 'mute' || target === 'm') {
			matched = true;
			this.sendReply('/mute OR /m [username], [reason] - Mute user with reason for 7 minutes. Requires: % @ & ~');
		}
		if (target === '%' || target === 'hourmute' || target === 'hm') {
			matched = true;
			this.sendReply('/hourmute OR /hm [username], [reason] - Mute user with reason for an hour. Requires: % @ & ~');
		}
		if (target === '%' || target === 'unmute') {
			matched = true;
			this.sendReply('/unmute [username] - Remove mute from user. Requires: % @ & ~');
		}
		if (target === '&' || target === 'promote') {
			matched = true;
			this.sendReply('/promote [username], [group] - Promotes the user to the specified group or next ranked group. Requires: & ~');
		}
		if (target === '&' || target === 'demote') {
			matched = true;
			this.sendReply('/demote [username], [group] - Demotes the user to the specified group or previous ranked group. Requires: & ~');
		}
		if (target === '&' || target === 'forcetie') {
			matched = true;
			this.sendReply('/forcetie - Forces the current match to tie. Requires: & ~');
		}
		if (target === '&' || target === 'declare') {
			matched = true;
			this.sendReply('/declare [message] - Anonymously announces a message. Requires: & ~');
		}
		if (target === '~' || target === 'chatdeclare' || target === 'cdeclare') {
			matched = true;
			this.sendReply('/cdeclare [message] - Anonymously announces a message to all chatrooms on the server. Requires: ~');
		}
		if (target === '~' || target === 'globaldeclare' || target === 'gdeclare') {
			matched = true;
			this.sendReply('/globaldeclare [message] - Anonymously announces a message to every room on the server. Requires: ~');
		}
		if (target === '%' || target === 'announce' || target === 'wall') {
			matched = true;
			this.sendReply('/announce OR /wall [message] - Makes an announcement. Requires: % @ & ~');
		}
		if (target === '@' || target === 'modchat') {
			matched = true;
			this.sendReply('/modchat [off/autoconfirmed/+/%/@/&/~] - Set the level of moderated chat. Requires: @ for off/autoconfirmed/+ options, & ~ for all the options');
		}
		if (target === '~' || target === 'hotpatch') {
			matched = true;
			this.sendReply('Hot-patching the game engine allows you to update parts of Showdown without interrupting currently-running battles. Requires: ~');
			this.sendReply('Hot-patching has greater memory requirements than restarting.');
			this.sendReply('/hotpatch chat - reload chat-commands.js');
			this.sendReply('/hotpatch battles - spawn new simulator processes');
			this.sendReply('/hotpatch formats - reload the tools.js tree, rebuild and rebroad the formats list, and also spawn new simulator processes');
		}
		if (target === '~' || target === 'lockdown') {
			matched = true;
			this.sendReply('/lockdown - locks down the server, which prevents new battles from starting so that the server can eventually be restarted. Requires: ~');
		}
		if (target === '~' || target === 'kill') {
			matched = true;
			this.sendReply('/kill - kills the server. Can\'t be done unless the server is in lockdown state. Requires: ~');
		}
		if (target === '~' || target === 'loadbanlist') {
			matched = true;
			this.sendReply('/loadbanlist - Loads the bans located at ipbans.txt. The command is executed automatically at startup. Requires: ~');
		}
		if (target === '~' || target === 'makechatroom') {
			matched = true;
			this.sendReply('/makechatroom [roomname] - Creates a new room named [roomname]. Requires: ~');
		}
		if (target === '~' || target === 'deregisterchatroom') {
			matched = true;
			this.sendReply('/deregisterchatroom [roomname] - Deletes room [roomname] after the next server restart. Requires: ~');
		}
		if (target === '~' || target === 'roomowner') {
			matched = true;
			this.sendReply('/roomowner [username] - Appoints [username] as a room owner. Removes official status. Requires: ~');
		}
		if (target === '~' || target === 'roomdeowner') {
			matched = true;
			this.sendReply('/roomdeowner [username] - Removes [username]\'s status as a room owner. Requires: ~');
		}
		if (target === '~' || target === 'privateroom') {
			matched = true;
			this.sendReply('/privateroom [on/off] - Makes or unmakes a room private. Requires: ~');
		}
		if (target === 'all' || target === 'help' || target === 'h' || target === '?' || target === 'commands') {
			matched = true;
			this.sendReply('/help OR /h OR /? - Gives you help.');
		}
		if (!target) {
			this.sendReply('COMMANDS: /msg, /reply, /ignore, /ip, /rating, /nick, /avatar, /rooms, /whois, /help, /away, /back, /timestamps, /highlight');
			this.sendReply('INFORMATIONAL COMMANDS: /data, /dexsearch, /groups, /opensource, /avatars, /faq, /rules, /intro, /tiers, /othermetas, /learn, /analysis, /calc (replace / with ! to broadcast. (Requires: + % @ & ~))');
			this.sendReply('For details on all room commands, use /roomhelp');
			this.sendReply('For details on all commands, use /help all');
			if (user.group !== config.groupsranking[0]) {
				this.sendReply('DRIVER COMMANDS: /mute, /unmute, /announce, /modlog, /forcerename, /alts')
				this.sendReply('MODERATOR COMMANDS: /ban, /unban, /unbanall, /ip, /redirect, /kick');
				this.sendReply('LEADER COMMANDS: /promote, /demote, /forcewin, /forcetie, /declare');
				this.sendReply('For details on all moderator commands, use /help @');
			}
			this.sendReply('For details of a specific command, use something like: /help data');
		} else if (!matched) {
			this.sendReply('The command "/'+target+'" was not found. Try /help for general help');
		}
	},

};<|MERGE_RESOLUTION|>--- conflicted
+++ resolved
@@ -416,13 +416,9 @@
 						for (var i in searches[search]) {
 							var move = Tools.getMove(i);
 							if (!move.exists) return this.sendReplyBox('"' + move + '" is not a known move.');
-<<<<<<< HEAD
-							var canLearn = template.learnset.sketch || template.learnset[move.id];
+							var canLearn = (template.learnset.sketch && !(move.id in {'chatter':1,'struggle':1,'magikarpsrevenge':1})) || template.learnset[move.id];
 							if (!canLearn && searches[search][i]) delete dex[mon];
 							else if (searches[search][i] === false && canLearn) dex[mon] = false;
-=======
-							if ((!template.learnset.sketch || move.id in {'chatter':1,'struggle':1,'magikarpsrevenge':1}) && !template.learnset[move.id]) delete dex[mon];
->>>>>>> 115b975b
 						}
 					}
 					for (var mon in dex) {
