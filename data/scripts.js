exports.BattleScripts = {
	gen: 6,
	runMove: function (move, pokemon, target, sourceEffect) {
		if (!sourceEffect && toId(move) !== 'struggle') {
			var changedMove = this.runEvent('OverrideDecision', pokemon, target, move);
			if (changedMove && changedMove !== true) {
				move = changedMove;
				target = null;
			}
		}
		move = this.getMove(move);
		if (!target && target !== false) target = this.resolveTarget(pokemon, move);

		this.setActiveMove(move, pokemon, target);

		if (pokemon.moveThisTurn) {
			// THIS IS PURELY A SANITY CHECK
			// DO NOT TAKE ADVANTAGE OF THIS TO PREVENT A POKEMON FROM MOVING;
			// USE this.cancelMove INSTEAD
			this.debug('' + pokemon.id + ' INCONSISTENT STATE, ALREADY MOVED: ' + pokemon.moveThisTurn);
			this.clearActiveMove(true);
			return;
		}
		if (!this.runEvent('BeforeMove', pokemon, target, move)) {
			this.clearActiveMove(true);
			return;
		}
		if (move.beforeMoveCallback) {
			if (move.beforeMoveCallback.call(this, pokemon, target, move)) {
				this.clearActiveMove(true);
				return;
			}
		}
		pokemon.lastDamage = 0;
		var lockedMove = this.runEvent('LockMove', pokemon);
		if (lockedMove === true) lockedMove = false;
		if (!lockedMove) {
			if (!pokemon.deductPP(move, null, target) && (move.id !== 'struggle')) {
				this.add('cant', pokemon, 'nopp', move);
				this.clearActiveMove(true);
				return;
			}
		}
		pokemon.moveUsed(move);
		this.useMove(move, pokemon, target, sourceEffect);
		this.singleEvent('AfterMove', move, null, pokemon, target, move);
		if (this.gen <= 2) this.runEvent('AfterMoveSelf', pokemon, target, move);
	},
	useMove: function (move, pokemon, target, sourceEffect) {
		if (!sourceEffect && this.effect.id) sourceEffect = this.effect;
		move = this.getMoveCopy(move);
		if (this.activeMove) move.priority = this.activeMove.priority;
		var baseTarget = move.target;
		if (!target && target !== false) target = this.resolveTarget(pokemon, move);
		if (move.target === 'self' || move.target === 'allies') {
			target = pokemon;
		}
		if (sourceEffect) move.sourceEffect = sourceEffect.id;

		this.setActiveMove(move, pokemon, target);

		this.singleEvent('ModifyMove', move, null, pokemon, target, move, move);
		if (baseTarget !== move.target) {
			// Target changed in ModifyMove, so we must adjust it here
			// Adjust before the next event so the correct target is passed to the
			// event
			target = this.resolveTarget(pokemon, move);
		}
		move = this.runEvent('ModifyMove', pokemon, target, move, move);
		if (baseTarget !== move.target) {
			// Adjust again
			target = this.resolveTarget(pokemon, move);
		}
		if (!move) return false;

		var attrs = '';
		var missed = false;
		if (pokemon.fainted) {
			return false;
		}

		if (move.isTwoTurnMove && !pokemon.volatiles[move.id]) {
			attrs = '|[still]'; // suppress the default move animation
		}

		var movename = move.name;
		if (move.id === 'hiddenpower') movename = 'Hidden Power';
		if (sourceEffect) attrs += '|[from]' + this.getEffect(sourceEffect);
		this.addMove('move', pokemon, movename, target + attrs);

		if (target === false) {
			this.attrLastMove('[notarget]');
			this.add('-notarget');
			return true;
		}

		if (!this.singleEvent('Try', move, null, pokemon, target, move)) {
			return true;
		}
		if (!this.runEvent('TryMove', pokemon, target, move)) {
			return true;
		}

		if (typeof move.affectedByImmunities === 'undefined') {
			move.affectedByImmunities = (move.category !== 'Status');
		}

		var damage = false;
		if (move.target === 'all' || move.target === 'foeSide' || move.target === 'allySide' || move.target === 'allyTeam') {
			damage = this.tryMoveHit(target, pokemon, move);
		} else if (move.target === 'allAdjacent' || move.target === 'allAdjacentFoes') {
			var targets = [];
			if (move.target === 'allAdjacent') {
				var allyActive = pokemon.side.active;
				for (var i = 0; i < allyActive.length; i++) {
					if (allyActive[i] && Math.abs(i - pokemon.position) <= 1 && i !== pokemon.position && !allyActive[i].fainted) {
						targets.push(allyActive[i]);
					}
				}
			}
			var foeActive = pokemon.side.foe.active;
			var foePosition = foeActive.length - pokemon.position - 1;
			for (var i = 0; i < foeActive.length; i++) {
				if (foeActive[i] && Math.abs(i - foePosition) <= 1 && !foeActive[i].fainted) {
					targets.push(foeActive[i]);
				}
			}
			if (move.selfdestruct && this.gen >= 5) {
				this.faint(pokemon, pokemon, move);
			}
			if (!targets.length) {
				this.attrLastMove('[notarget]');
				this.add('-notarget');
				return true;
			}
			if (targets.length > 1) move.spreadHit = true;
			damage = 0;
			for (var i = 0; i < targets.length; i++) {
				damage += (this.tryMoveHit(targets[i], pokemon, move, true) || 0);
			}
			if (!pokemon.hp) pokemon.faint();
		} else {
			if (target.fainted && target.side !== pokemon.side) {
				// if a targeted foe faints, the move is retargeted
				target = this.resolveTarget(pokemon, move);
			}
			var lacksTarget = target.fainted;
			if (!lacksTarget) {
				if (move.target === 'adjacentFoe' || move.target === 'adjacentAlly' || move.target === 'normal' || move.target === 'randomNormal') {
					lacksTarget = !this.isAdjacent(target, pokemon);
				}
			}
			if (lacksTarget) {
				this.attrLastMove('[notarget]');
				this.add('-notarget');
				return true;
			}
			if (target.side.active.length > 1) {
				target = this.runEvent('RedirectTarget', pokemon, pokemon, move, target);
			}
			damage = this.tryMoveHit(target, pokemon, move);
		}
		if (!pokemon.hp) {
			this.faint(pokemon, pokemon, move);
		}

		if (!damage && damage !== 0 && damage !== undefined) {
			this.singleEvent('MoveFail', move, null, target, pokemon, move);
			return true;
		}

		if (move.selfdestruct) {
			this.faint(pokemon, pokemon, move);
		}

		if (!move.negateSecondary) {
			this.singleEvent('AfterMoveSecondarySelf', move, null, pokemon, target, move);
			this.runEvent('AfterMoveSecondarySelf', pokemon, target, move);
		}
		return true;
	},
	tryMoveHit: function (target, pokemon, move, spreadHit) {
		if (move.selfdestruct && spreadHit) pokemon.hp = 0;

		this.setActiveMove(move, pokemon, target);
		var hitResult = true;

		hitResult = this.singleEvent('PrepareHit', move, {}, target, pokemon, move);
		if (!hitResult) {
			if (hitResult === false) this.add('-fail', target);
			return false;
		}
		this.runEvent('PrepareHit', pokemon, target, move);

		if (move.target === 'all' || move.target === 'foeSide' || move.target === 'allySide' || move.target === 'allyTeam') {
			if (move.target === 'all') {
				hitResult = this.runEvent('TryHitField', target, pokemon, move);
			} else {
				hitResult = this.runEvent('TryHitSide', target, pokemon, move);
			}
			if (!hitResult) {
				if (hitResult === false) this.add('-fail', target);
				return true;
			}
			return this.moveHit(target, pokemon, move);
		}

		if ((move.affectedByImmunities && !target.runImmunity(move.type, true)) || (move.isSoundBased && (pokemon !== target || this.gen <= 4) && !target.runImmunity('sound', true))) {
			return false;
		}

		if (typeof move.affectedByImmunities === 'undefined') {
			move.affectedByImmunities = (move.category !== 'Status');
		}

		hitResult = this.runEvent('TryHit', target, pokemon, move);
		if (!hitResult) {
			if (hitResult === false) this.add('-fail', target);
			return false;
		}

		var boostTable = [1, 4 / 3, 5 / 3, 2, 7 / 3, 8 / 3, 3];

		// calculate true accuracy
		var accuracy = move.accuracy;
		if (accuracy !== true) {
			if (!move.ignoreAccuracy) {
				if (pokemon.boosts.accuracy > 0) {
					accuracy *= boostTable[pokemon.boosts.accuracy];
				} else {
					accuracy /= boostTable[-pokemon.boosts.accuracy];
				}
			}
			if (!move.ignoreEvasion) {
				if (target.boosts.evasion > 0 && !move.ignorePositiveEvasion) {
					accuracy /= boostTable[target.boosts.evasion];
				} else if (target.boosts.evasion < 0) {
					accuracy *= boostTable[-target.boosts.evasion];
				}
			}
		}
		if (move.ohko) { // bypasses accuracy modifiers
			if (!target.volatiles['bounce'] && !target.volatiles['dig'] && !target.volatiles['dive'] && !target.volatiles['fly'] && !target.volatiles['shadowforce'] && !target.volatiles['skydrop']) {
				accuracy = 30;
				if (pokemon.level > target.level) accuracy += (pokemon.level - target.level);
			}
		}
		if (move.alwaysHit) {
			accuracy = true; // bypasses ohko accuracy modifiers
		} else {
			accuracy = this.runEvent('Accuracy', target, pokemon, move, accuracy);
		}
		if (accuracy !== true && this.random(100) >= accuracy) {
			if (!spreadHit) this.attrLastMove('[miss]');
			this.add('-miss', pokemon, target);
			return false;
		}

		var totalDamage = 0;
		var damage = 0;
		pokemon.lastDamage = 0;
		if (move.multihit) {
			var hits = move.multihit;
			if (hits.length) {
				// yes, it's hardcoded... meh
				if (hits[0] === 2 && hits[1] === 5) {
					if (this.gen >= 5) {
						hits = [2, 2, 3, 3, 4, 5][this.random(6)];
					} else {
						hits = [2, 2, 2, 3, 3, 3, 4, 5][this.random(8)];
					}
				} else {
					hits = this.random(hits[0], hits[1] + 1);
				}
			}
			hits = Math.floor(hits);
			var nullDamage = true;
			var moveDamage;
			// There is no need to recursively check the ´sleepUsable´ flag as Sleep Talk can only be used while asleep.
			var isSleepUsable = move.sleepUsable || this.getMove(move.sourceEffect).sleepUsable;
			var i;
			for (i = 0; i < hits && target.hp && pokemon.hp; i++) {
				if (pokemon.status === 'slp' && !isSleepUsable) break;

				moveDamage = this.moveHit(target, pokemon, move);
				if (moveDamage === false) break;
				if (nullDamage && (moveDamage || moveDamage === 0)) nullDamage = false;
				// Damage from each hit is individually counted for the
				// purposes of Counter, Metal Burst, and Mirror Coat.
				damage = (moveDamage || 0);
				// Total damage dealt is accumulated for the purposes of recoil (Parental Bond).
				totalDamage += damage;
				this.eachEvent('Update');
			}
			if (i === 0) return true;
			if (nullDamage) damage = false;
			this.add('-hitcount', target, i);
		} else {
			damage = this.moveHit(target, pokemon, move);
			totalDamage = damage;
		}

		if (move.recoil) {
			this.damage(this.clampIntRange(Math.round(totalDamage * move.recoil[0] / move.recoil[1]), 1), pokemon, target, 'recoil');
		}

		if (target && move.category !== 'Status') target.gotAttacked(move, damage, pokemon);

		if (!damage && damage !== 0) return damage;

		if (target && !move.negateSecondary) {
			this.singleEvent('AfterMoveSecondary', move, null, target, pokemon, move);
			this.runEvent('AfterMoveSecondary', target, pokemon, move);
		}

		return damage;
	},
	moveHit: function (target, pokemon, move, moveData, isSecondary, isSelf) {
		var damage;
		move = this.getMoveCopy(move);

		if (!moveData) moveData = move;
		var hitResult = true;

		// TryHit events:
		//   STEP 1: we see if the move will succeed at all:
		//   - TryHit, TryHitSide, or TryHitField are run on the move,
		//     depending on move target (these events happen in useMove
		//     or tryMoveHit, not below)
		//   == primary hit line ==
		//   Everything after this only happens on the primary hit (not on
		//   secondary or self-hits)
		//   STEP 2: we see if anything blocks the move from hitting:
		//   - TryFieldHit is run on the target
		//   STEP 3: we see if anything blocks the move from hitting the target:
		//   - If the move's target is a pokemon, TryHit is run on that pokemon

		// Note:
		//   If the move target is `foeSide`:
		//     event target = pokemon 0 on the target side
		//   If the move target is `allySide` or `all`:
		//     event target = the move user
		//
		//   This is because events can't accept actual sides or fields as
		//   targets. Choosing these event targets ensures that the correct
		//   side or field is hit.
		//
		//   It is the `TryHitField` event handler's responsibility to never
		//   use `target`.
		//   It is the `TryFieldHit` event handler's responsibility to read
		//   move.target and react accordingly.
		//   An exception is `TryHitSide` as a single event (but not as a normal
		//   event), which is passed the target side.

		if (move.target === 'all' && !isSelf) {
			hitResult = this.singleEvent('TryHitField', moveData, {}, target, pokemon, move);
		} else if ((move.target === 'foeSide' || move.target === 'allySide') && !isSelf) {
			hitResult = this.singleEvent('TryHitSide', moveData, {}, target.side, pokemon, move);
		} else if (target) {
			hitResult = this.singleEvent('TryHit', moveData, {}, target, pokemon, move);
		}
		if (!hitResult) {
			if (hitResult === false) this.add('-fail', target);
			return false;
		}

		if (target && !isSecondary && !isSelf) {
			hitResult = this.runEvent('TryPrimaryHit', target, pokemon, moveData);
			if (hitResult === 0) {
				// special Substitute flag
				hitResult = true;
				target = null;
			}
		}
		if (target && isSecondary && !moveData.self) {
			hitResult = true;
		}
		if (!hitResult) {
			return false;
		}

		if (target) {
			var didSomething = false;

			damage = this.getDamage(pokemon, target, moveData);

			// getDamage has several possible return values:
			//
			//   a number:
			//     means that much damage is dealt (0 damage still counts as dealing
			//     damage for the purposes of things like Static)
			//   false:
			//     gives error message: "But it failed!" and move ends
			//   null:
			//     the move ends, with no message (usually, a custom fail message
			//     was already output by an event handler)
			//   undefined:
			//     means no damage is dealt and the move continues
			//
			// basically, these values have the same meanings as they do for event
			// handlers.

			if ((damage || damage === 0) && !target.fainted) {
				if (move.noFaint && damage >= target.hp) {
					damage = target.hp - 1;
				}
				damage = this.damage(damage, target, pokemon, move);
				if (!(damage || damage === 0)) {
					this.debug('damage interrupted');
					return false;
				}
				didSomething = true;
			}
			if (damage === false || damage === null) {
				if (damage === false) {
					this.add('-fail', target);
				}
				this.debug('damage calculation interrupted');
				return false;
			}

			if (moveData.boosts && !target.fainted) {
				hitResult = this.boost(moveData.boosts, target, pokemon, move);
				didSomething = didSomething || hitResult;
			}
			if (moveData.heal && !target.fainted) {
				var d = target.heal(Math.round(target.maxhp * moveData.heal[0] / moveData.heal[1]));
				if (!d && d !== 0) {
					this.add('-fail', target);
					this.debug('heal interrupted');
					return false;
				}
				this.add('-heal', target, target.getHealth);
				didSomething = true;
			}
			if (moveData.status) {
				if (!target.status) {
					hitResult = target.setStatus(moveData.status, pokemon, move);
					didSomething = didSomething || hitResult;
				} else if (!isSecondary) {
					if (target.status === moveData.status) {
						this.add('-fail', target, target.status);
					} else {
						this.add('-fail', target);
					}
					return false;
				}
			}
			if (moveData.forceStatus) {
				hitResult = target.setStatus(moveData.forceStatus, pokemon, move);
				didSomething = didSomething || hitResult;
			}
			if (moveData.volatileStatus) {
				hitResult = target.addVolatile(moveData.volatileStatus, pokemon, move);
				didSomething = didSomething || hitResult;
			}
			if (moveData.sideCondition) {
				hitResult = target.side.addSideCondition(moveData.sideCondition, pokemon, move);
				didSomething = didSomething || hitResult;
			}
			if (moveData.weather) {
				hitResult = this.setWeather(moveData.weather, pokemon, move);
				didSomething = didSomething || hitResult;
			}
			if (moveData.terrain) {
				hitResult = this.setTerrain(moveData.terrain, pokemon, move);
				didSomething = didSomething || hitResult;
			}
			if (moveData.pseudoWeather) {
				hitResult = this.addPseudoWeather(moveData.pseudoWeather, pokemon, move);
				didSomething = didSomething || hitResult;
			}
			if (moveData.forceSwitch) {
				if (this.canSwitch(target.side)) didSomething = true; // at least defer the fail message to later
			}
			if (moveData.selfSwitch) {
				if (this.canSwitch(pokemon.side)) didSomething = true; // at least defer the fail message to later
			}
			// Hit events
			//   These are like the TryHit events, except we don't need a FieldHit event.
			//   Scroll up for the TryHit event documentation, and just ignore the "Try" part. ;)
			hitResult = null;
			if (move.target === 'all' && !isSelf) {
				if (moveData.onHitField) hitResult = this.singleEvent('HitField', moveData, {}, target, pokemon, move);
			} else if ((move.target === 'foeSide' || move.target === 'allySide') && !isSelf) {
				if (moveData.onHitSide) hitResult = this.singleEvent('HitSide', moveData, {}, target.side, pokemon, move);
			} else {
				if (moveData.onHit) hitResult = this.singleEvent('Hit', moveData, {}, target, pokemon, move);
				var ability = pokemon.battle.getAbility(pokemon.ability);
				if (ability.onHit) hitResult = this.singleEvent('Hit', ability, {}, target, pokemon, move);
				if (!isSelf && !isSecondary) {
					this.runEvent('Hit', target, pokemon, move);
				}
				if (moveData.onAfterHit) hitResult = this.singleEvent('AfterHit', moveData, {}, target, pokemon, move);
			}

			if (!hitResult && !didSomething && !moveData.self && !moveData.selfdestruct) {
				if (!isSelf && !isSecondary) {
					if (hitResult === false || didSomething === false) this.add('-fail', target);
				}
				this.debug('move failed because it did nothing');
				return false;
			}
		}
		if (moveData.self) {
			var selfRoll;
			if (!isSecondary && moveData.self.boosts) selfRoll = this.random(100);
			// This is done solely to mimic in-game RNG behaviour. All self drops have a 100% chance of happening but still grab a random number.
			if (typeof moveData.self.chance === 'undefined' || selfRoll < moveData.self.chance) {
				this.moveHit(pokemon, pokemon, move, moveData.self, isSecondary, true);
			}
		}
		if (moveData.secondaries && this.runEvent('TrySecondaryHit', target, pokemon, moveData)) {
			var secondaryRoll;
			for (var i = 0; i < moveData.secondaries.length; i++) {
				secondaryRoll = this.random(100);
				if (typeof moveData.secondaries[i].chance === 'undefined' || secondaryRoll < moveData.secondaries[i].chance) {
					this.moveHit(target, pokemon, move, moveData.secondaries[i], true, isSelf);
				}
			}
		}
		if (target && target.hp > 0 && pokemon.hp > 0 && moveData.forceSwitch) {
			hitResult = this.runEvent('DragOut', target, pokemon, move);
			if (hitResult) {
				target.forceSwitchFlag = true;
			} else if (hitResult === false) {
				this.add('-fail', target);
			}
		}
		if (move.selfSwitch && pokemon.hp) {
			pokemon.switchFlag = move.selfSwitch;
		}
		return damage;
	},

	runMegaEvo: function (pokemon) {
		var side = pokemon.side;
		var item = this.getItem(pokemon.item);
		if (!item.megaStone) return false;
		if (side.megaEvo) return false;
		var template = this.getTemplate(item.megaStone);
		if (!template.isMega) return false;
		if (pokemon.baseTemplate.baseSpecies !== template.baseSpecies) return false;

		// okay, mega evolution is possible
		pokemon.formeChange(template);
		pokemon.baseTemplate = template; // mega evolution is permanent :o
		pokemon.details = template.species + (pokemon.level === 100 ? '' : ', L' + pokemon.level) + (pokemon.gender === '' ? '' : ', ' + pokemon.gender) + (pokemon.set.shiny ? ', shiny' : '');
		this.add('detailschange', pokemon, pokemon.details);
		this.add('message', template.baseSpecies + " has Mega Evolved into Mega " + template.baseSpecies + "!");
		pokemon.setAbility(template.abilities['0']);
		pokemon.baseAbility = pokemon.ability;

		side.megaEvo = 1;
		for (var i = 0; i < side.pokemon.length; i++) side.pokemon[i].canMegaEvo = false;
		return true;
	},

	isAdjacent: function (pokemon1, pokemon2) {
		if (pokemon1.fainted || pokemon2.fainted) return false;
		if (pokemon1.side === pokemon2.side) return Math.abs(pokemon1.position - pokemon2.position) === 1;
		return Math.abs(pokemon1.position + pokemon2.position + 1 - pokemon1.side.active.length) <= 1;
	},
	checkAbilities: function (selectedAbilities, defaultAbilities) {
		if (!selectedAbilities.length) return true;
		var selectedAbility = selectedAbilities.pop();
		var isValid = false;
		for (var i = 0; i < defaultAbilities.length; i++) {
			var defaultAbility = defaultAbilities[i];
			if (!defaultAbility) break;
			if (defaultAbility.indexOf(selectedAbility) !== -1) {
				defaultAbilities.splice(i, 1);
				isValid = this.checkAbilities(selectedAbilities, defaultAbilities);
				if (isValid) break;
				defaultAbilities.splice(i, 0, defaultAbility);
			}
		}
		if (!isValid) selectedAbilities.push(selectedAbility);
		return isValid;
	},
	canMegaEvo: function (template) {
		if (template.otherFormes) {
			var forme = this.getTemplate(template.otherFormes[0]);
			if (forme.requiredItem) {
				var item = this.getItem(forme.requiredItem);
				if (item.megaStone) return true;
			}
		}
		return false;
	},
	getTeam: function (side, team) {
		var format = side.battle.getFormat();
		if (format.team === 'random') {
			return this.randomTeam(side);
		} else if (typeof format.team === 'string' && format.team.substr(0, 6) === 'random') {
			return this[format.team + 'Team'](side);
		} else if (team) {
			return team;
		} else {
			return this.randomTeam(side);
		}
	},
	randomCCTeam: function (side) {
		var teamdexno = [];
		var team = [];

		//pick six random pokmeon--no repeats, even among formes
		//also need to either normalize for formes or select formes at random
		//unreleased are okay. No CAP for now, but maybe at some later date
		for (var i = 0; i < 6; i++) {
			while (true) {
				var x = Math.floor(Math.random() * 718) + 1;
				if (teamdexno.indexOf(x) === -1) {
					teamdexno.push(x);
					break;
				}
			}
		}

		for (var i = 0; i < 6; i++) {
			//choose forme
			var formes = [];
			for (var j in this.data.Pokedex) {
				if (this.data.Pokedex[j].num === teamdexno[i] && this.getTemplate(this.data.Pokedex[j].species).learnset && this.data.Pokedex[j].species !== 'Pichu-Spiky-eared') {
					formes.push(this.data.Pokedex[j].species);
				}
			}
			var poke = formes.sample();
			var template = this.getTemplate(poke);

			//level balance--calculate directly from stats rather than using some silly lookup table
			var mbstmin = 1307; //sunkern has the lowest modified base stat total, and that total is 807

			var stats = template.baseStats;

			//modified base stat total assumes 31 IVs, 85 EVs in every stat
			var mbst = (stats["hp"] * 2 + 31 + 21 + 100) + 10;
			mbst += (stats["atk"] * 2 + 31 + 21 + 100) + 5;
			mbst += (stats["def"] * 2 + 31 + 21 + 100) + 5;
			mbst += (stats["spa"] * 2 + 31 + 21 + 100) + 5;
			mbst += (stats["spd"] * 2 + 31 + 21 + 100) + 5;
			mbst += (stats["spe"] * 2 + 31 + 21 + 100) + 5;

			var level = Math.floor(100 * mbstmin / mbst); //initial level guess will underestimate

			while (level < 100) {
				mbst = Math.floor((stats["hp"] * 2 + 31 + 21 + 100) * level / 100 + 10);
				mbst += Math.floor(((stats["atk"] * 2 + 31 + 21 + 100) * level / 100 + 5) * level / 100); //since damage is roughly proportional to lvl
				mbst += Math.floor((stats["def"] * 2 + 31 + 21 + 100) * level / 100 + 5);
				mbst += Math.floor(((stats["spa"] * 2 + 31 + 21 + 100) * level / 100 + 5) * level / 100);
				mbst += Math.floor((stats["spd"] * 2 + 31 + 21 + 100) * level / 100 + 5);
				mbst += Math.floor((stats["spe"] * 2 + 31 + 21 + 100) * level / 100 + 5);

				if (mbst >= mbstmin)
					break;
				level++;
			}

			//random gender--already handled by PS?

			//random ability (unreleased hidden are par for the course)
			var abilities = [template.abilities['0']];
			if (template.abilities['1']) {
				abilities.push(template.abilities['1']);
			}
			if (template.abilities['H']) {
				abilities.push(template.abilities['H']);
			}
			var ability = abilities.sample();

			//random nature
			var nature = ["Adamant", "Bashful", "Bold", "Brave", "Calm", "Careful", "Docile", "Gentle", "Hardy", "Hasty", "Impish", "Jolly", "Lax", "Lonely", "Mild", "Modest", "Naive", "Naughty", "Quiet", "Quirky", "Rash", "Relaxed", "Sassy", "Serious", "Timid"].sample();

			//random item--I guess if it's in items.js, it's okay
			var item = Object.keys(this.data.Items).sample();

			//since we're selecting forme at random, we gotta make sure forme/item combo is correct
			if (template.requiredItem) {
				item = template.requiredItem;
			}
			if (this.getItem(item).megaStone) {
				// we'll exclude mega stones for now
				item = Object.keys(this.data.Items).sample();
			}
			while ((poke === 'Arceus' && item.indexOf("plate") > -1) || (poke === 'Giratina' && item === 'griseousorb')) {
				item = Object.keys(this.data.Items).sample();
			}

			//random IVs
			var ivs = {
				hp: Math.floor(Math.random() * 32),
				atk: Math.floor(Math.random() * 32),
				def: Math.floor(Math.random() * 32),
				spa: Math.floor(Math.random() * 32),
				spd: Math.floor(Math.random() * 32),
				spe: Math.floor(Math.random() * 32)
			};

			//random EVs
			var evs = {
				hp: 0,
				atk: 0,
				def: 0,
				spa: 0,
				spd: 0,
				spe: 0
			};
			var s = ["hp", "atk", "def", "spa", "spd", "spe"];
			var evpool = 510;
			do {
				var x = s.sample();
				var y = Math.floor(Math.random() * Math.min(256 - evs[x], evpool + 1));
				evs[x] += y;
				evpool -= y;
			} while (evpool > 0);

			//random happiness--useless, since return/frustration is currently a "cheat"
			var happiness = Math.floor(Math.random() * 256);

			//random shininess?
			var shiny = (Math.random() * 1024 <= 1);

			//four random unique moves from movepool. don't worry about "attacking" or "viable"
			var moves;
			var pool = ['struggle'];
			if (poke === 'Smeargle') {
				pool = Object.keys(this.data.Movedex).exclude('struggle', 'chatter');
			} else if (template.learnset) {
				pool = Object.keys(template.learnset);
			}
			if (pool.length <= 4) {
				moves = pool;
			} else {
				moves = pool.sample(4);
			}

			team.push({
				name: poke,
				moves: moves,
				ability: ability,
				evs: evs,
				ivs: ivs,
				nature: nature,
				item: item,
				level: level,
				happiness: happiness,
				shiny: shiny
			});
		}

		//console.log(team);
		return team;
	},
	randomSet: function (template, i, noMega) {
		if (i === undefined) i = 1;
		var baseTemplate = (template = this.getTemplate(template));
		var name = template.name;

		if (!template.exists || (!template.randomBattleMoves && !template.learnset)) {
			// GET IT? UNOWN? BECAUSE WE CAN'T TELL WHAT THE POKEMON IS
			template = this.getTemplate('unown');

			var stack = 'Template incompatible with random battles: ' + name;
			var fakeErr = {stack: stack};
			require('../crashlogger.js')(fakeErr, 'The randbat set generator');
		}

		// Decide if the Pokemon can mega evolve early, so viable moves for the mega can be generated
		if (!noMega && this.canMegaEvo(template) && template.species !== 'Latios' && template.species !== 'Latias') {
			// If there's more than one mega evolution, randomly pick one
			template = this.getTemplate(template.otherFormes[(template.otherFormes[1]) ? Math.round(Math.random()) : 0]);
		}

		var moveKeys = (template.randomBattleMoves || Object.keys(template.learnset)).randomize();
		var moves = [];
		var ability = '';
		var item = '';
		var evs = {
			hp: 85,
			atk: 85,
			def: 85,
			spa: 85,
			spd: 85,
			spe: 85
		};
		var ivs = {
			hp: 31,
			atk: 31,
			def: 31,
			spa: 31,
			spd: 31,
			spe: 31
		};
		var hasStab = {};
		hasStab[template.types[0]] = true;
		var hasType = {};
		hasType[template.types[0]] = true;
		if (template.types[1]) {
			hasStab[template.types[1]] = true;
			hasType[template.types[1]] = true;
		}

		// Moves which drop stats:
		var ContraryMove = {
			leafstorm: 1, overheat: 1, closecombat: 1, superpower: 1, vcreate: 1
		};
		// Moves that boost Attack:
		var PhysicalSetup = {
			swordsdance:1, dragondance:1, coil:1, bulkup:1, curse:1, bellydrum:1, shiftgear:1, honeclaws:1, howl:1, poweruppunch:1
		};
		// Moves which boost Special Attack:
		var SpecialSetup = {
			nastyplot:1, tailglow:1, quiverdance:1, calmmind:1, chargebeam:1, geomancy:1
		};
		// Moves which boost Attack AND Special Attack:
		var MixedSetup = {
			growth:1, workup:1, shellsmash:1
		};
		// These moves can be used even if we aren't setting up to use them:
		var SetupException = {
			overheat:1, dracometeor:1, leafstorm:1,
			voltswitch:1, uturn:1,
			suckerpunch:1, extremespeed:1
		};
		var counterAbilities = {
			'Blaze':1, 'Overgrow':1, 'Swarm':1, 'Torrent':1, 'Contrary':1,
			'Technician':1, 'Skill Link':1, 'Iron Fist':1, 'Adaptability':1, 'Hustle':1
		};

		var damagingMoves, damagingMoveIndex, hasMove, counter, setupType;

		var j = 0;
		hasMove = {};
		do {
			// Choose next 4 moves from learnset/viable moves and add them to moves list:
			while (moves.length < 4 && j < moveKeys.length) {
				var moveid = toId(moveKeys[j]);
				j++;
				if (moveid.substr(0, 11) === 'hiddenpower') {
					if (hasMove['hiddenpower']) continue;
					hasMove['hiddenpower'] = true;
				}
				moves.push(moveid);
			}

			damagingMoves = [];
			damagingMoveIndex = {};
			hasMove = {};
			counter = {
				Physical: 0, Special: 0, Status: 0, damage: 0,
				technician: 0, skilllink: 0, contrary: 0, sheerforce: 0, ironfist: 0, adaptability: 0, hustle: 0,
				blaze: 0, overgrow: 0, swarm: 0, torrent: 0,
				recoil: 0, inaccurate: 0,
				physicalsetup: 0, specialsetup: 0, mixedsetup: 0
			};
			setupType = '';
			// Iterate through all moves we've chosen so far and keep track of what they do:
			for (var k = 0; k < moves.length; k++) {
				var move = this.getMove(moves[k]);
				var moveid = move.id;
				// Keep track of all moves we have:
				hasMove[moveid] = true;
				if (move.damage || move.damageCallback) {
					// Moves that do a set amount of damage:
					counter['damage']++;
					damagingMoves.push(move);
					damagingMoveIndex[moveid] = k;
				} else {
					// Are Physical/Special/Status moves:
					counter[move.category]++;
				}
				// Moves that have a low base power:
				if (move.basePower && move.basePower <= 60) counter['technician']++;
				// Moves that hit multiple times:
				if (move.multihit && move.multihit[1] === 5) counter['skilllink']++;
				// Punching moves:
				if (move.isPunchAttack) counter['ironfist']++;
				// Recoil:
				if (move.recoil) counter['recoil']++;
				// Moves which have a base power:
				if (move.basePower || move.basePowerCallback) {
					if (hasType[move.type]) {
						counter['adaptability']++;
						// STAB:
						// Bounce, Sky Attack, Flame Charge aren't considered STABs.
						// If they're in the Pokémon's movepool and are STAB, consider the Pokémon not to have that type as a STAB.
						if (moveid === 'skyattack' || moveid === 'bounce' || moveid === 'flamecharge') hasStab[move.type] = false;
					}
					if (move.category === 'Physical') counter['hustle']++;
					if (move.type === 'Fire') counter['blaze']++;
					if (move.type === 'Grass') counter['overgrow']++;
					if (move.type === 'Bug') counter['swarm']++;
					if (move.type === 'Water') counter['torrent']++;
					// Make sure not to count Knock Off, Rapid Spin, etc.
					if (move.basePower > 20 || move.multihit || move.basePowerCallback) {
						damagingMoves.push(move);
						damagingMoveIndex[moveid] = k;
					}
				}
				// Moves with secondary effects:
				if (move.secondary) {
					if (move.secondary.chance < 50) {
						counter['sheerforce'] -= 5;
					} else {
						counter['sheerforce']++;
					}
				}
				// Moves with low accuracy:
				if (move.accuracy && move.accuracy !== true && move.accuracy < 90) counter['inaccurate']++;

				// Moves that change stats:
				if (ContraryMove[moveid]) counter['contrary']++;
				if (PhysicalSetup[moveid]) counter['physicalsetup']++;
				if (SpecialSetup[moveid]) counter['specialsetup']++;
				if (MixedSetup[moveid]) counter['mixedsetup']++;
			}

			// Choose a setup type:
			if (counter['mixedsetup']) {
				setupType = 'Mixed';
			} else if (counter['specialsetup']) {
				setupType = 'Special';
			} else if (counter['physicalsetup']) {
				setupType = 'Physical';
			}

			// Iterate through the moves again, this time to cull them:
			for (var k = 0; k < moves.length; k++) {
				var moveid = moves[k];
				var move = this.getMove(moveid);
				var rejected = false;
				var isSetup = false;

				switch (moveid) {

				// not very useful without their supporting moves
				case 'sleeptalk':
					if (!hasMove['rest']) rejected = true;
					break;
				case 'endure':
					if (!hasMove['flail'] && !hasMove['endeavor'] && !hasMove['reversal']) rejected = true;
					break;
				case 'focuspunch':
					if (hasMove['sleeptalk'] || !hasMove['substitute']) rejected = true;
					break;
				case 'storedpower':
					if (!hasMove['cosmicpower'] && !setupType) rejected = true;
					break;
				case 'batonpass':
					if (!setupType && !hasMove['substitute'] && !hasMove['cosmicpower']) rejected = true;
					break;

				// we only need to set up once
				case 'swordsdance': case 'dragondance': case 'coil': case 'curse': case 'bulkup': case 'bellydrum':
					if (counter.Physical < 2 && !hasMove['batonpass']) rejected = true;
					if (setupType !== 'Physical' || counter['physicalsetup'] > 1) rejected = true;
					isSetup = true;
					break;
				case 'nastyplot': case 'tailglow': case 'quiverdance': case 'calmmind':
					if (counter.Special < 2 && !hasMove['batonpass']) rejected = true;
					if (setupType !== 'Special' || counter['specialsetup'] > 1) rejected = true;
					isSetup = true;
					break;
				case 'shellsmash': case 'growth': case 'workup':
					if (counter.Physical + counter.Special < 2 && !hasMove['batonpass']) rejected = true;
					if (setupType !== 'Mixed' || counter['mixedsetup'] > 1) rejected = true;
					isSetup = true;
					break;

				// bad after setup
				case 'seismictoss': case 'nightshade': case 'superfang': case 'foulplay':
					if (setupType) rejected = true;
					break;
				case 'magiccoat': case 'spikes': case 'defog':
					if (setupType) rejected = true;
					break;
				case 'relicsong':
					if (setupType) rejected = true;
					break;
				case 'pursuit': case 'protect': case 'haze': case 'stealthrock':
					if (setupType || (hasMove['rest'] && hasMove['sleeptalk'])) rejected = true;
					break;
				case 'trick': case 'switcheroo':
					if (setupType || (hasMove['rest'] && hasMove['sleeptalk']) || hasMove['trickroom'] || hasMove['reflect'] || hasMove['lightscreen'] || hasMove['batonpass']) rejected = true;
					break;
				case 'dragontail': case 'circlethrow':
					if (hasMove['agility'] || hasMove['rockpolish']) rejected = true;
					if (hasMove['whirlwind'] || hasMove['roar'] || hasMove['encore']) rejected = true;
					break;

				// bit redundant to have both
				// Attacks:
				case 'flamethrower': case 'fierydance':
					if (hasMove['lavaplume'] || hasMove['overheat'] || hasMove['fireblast'] || hasMove['blueflare']) rejected = true;
					break;
				case 'fireblast':
					if (hasMove['lavaplume']) rejected = true;
					break;
				case 'overheat':
					if (setupType === 'Special' || hasMove['fireblast']) rejected = true;
					break;
				case 'icebeam':
					if (hasMove['blizzard']) rejected = true;
					break;
				case 'surf':
					if (hasMove['scald'] || hasMove['hydropump']) rejected = true;
					break;
				case 'hydropump':
					if (hasMove['razorshell'] || hasMove['scald']) rejected = true;
					break;
				case 'waterfall':
					if (hasMove['aquatail']) rejected = true;
					break;
				case 'shadowforce': case 'phantomforce': case 'shadowsneak':
					if (hasMove['shadowclaw']) rejected = true;
					break;
				case 'airslash':
					if (hasMove['hurricane']) rejected = true;
					break;
				case 'acrobatics': case 'pluck': case 'drillpeck':
					if (hasMove['bravebird']) rejected = true;
					break;
				case 'solarbeam':
					if ((!hasMove['sunnyday'] && template.species !== 'Ninetales') || hasMove['gigadrain'] || hasMove['leafstorm']) rejected = true;
					break;
				case 'gigadrain':
					if ((!setupType && hasMove['leafstorm']) || hasMove['petaldance']) rejected = true;
					break;
				case 'leafstorm':
					if (setupType && hasMove['gigadrain']) rejected = true;
					break;
				case 'weatherball':
					if (!hasMove['sunnyday'] && !hasMove['raindance']) rejected = true;
					break;
				case 'firepunch':
					if (hasMove['flareblitz']) rejected = true;
					break;
				case 'flareblitz':
					if (hasMove['sacredfire']) rejected = true;
					break;
				case 'bugbite':
					if (hasMove['uturn']) rejected = true;
					break;
				case 'crosschop': case 'highjumpkick':
					if (hasMove['closecombat']) rejected = true;
					break;
				case 'drainpunch':
					if (hasMove['closecombat'] || hasMove['highjumpkick'] || hasMove['crosschop'] || hasMove['focuspunch']) rejected = true;
					if (!setupType && hasMove['superpower']) rejected = true;
					break;
				case 'superpower':
					if (setupType && hasMove['drainpunch']) rejected = true;
					break;
				case 'thunderbolt':
					if (hasMove['discharge'] || hasMove['thunder']) rejected = true;
					break;
				case 'rockslide': case 'rockblast':
					if (hasMove['stoneedge'] || hasMove['headsmash']) rejected = true;
					break;
				case 'stoneedge':
					if (hasMove['headsmash']) rejected = true;
					break;
				case 'bonemerang': case 'earthpower': case 'bulldoze':
					if (hasMove['earthquake']) rejected = true;
					break;
				case 'dragonclaw':
					if (hasMove['outrage'] || hasMove['dragontail']) rejected = true;
					break;
				case 'ancientpower':
					if (hasMove['paleowave']) rejected = true;
					break;
				case 'dragonpulse': case 'spacialrend':
					if (hasMove['dracometeor']) rejected = true;
					break;
				case 'return':
					if (hasMove['bodyslam'] || hasMove['facade'] || hasMove['doubleedge'] || hasMove['tailslap']) rejected = true;
					break;
				case 'poisonjab':
					if (hasMove['gunkshot']) rejected = true;
					break;
				case 'psychic':
					if (hasMove['psyshock'] || hasMove['storedpower']) rejected = true;
					break;
				case 'fusionbolt':
					if (setupType && hasMove['boltstrike']) rejected = true;
					break;
				case 'boltstrike':
					if (!setupType && hasMove['fusionbolt']) rejected = true;
					break;
				case 'hiddenpowerice':
					if (hasMove['icywind']) rejected = true;
					break;
				case 'drainingkiss':
					if (hasMove['dazzlinggleam']) rejected = true;
					break;
				case 'voltswitch':
					if (hasMove['uturn']) rejected = true;
					if (setupType || hasMove['agility'] || hasMove['rockpolish'] || hasMove['magnetrise']) rejected = true;
					break;
				case 'uturn':
					if (setupType || hasMove['agility'] || hasMove['rockpolish'] || hasMove['magnetrise']) rejected = true;
					break;

				// Status:
				case 'rest':
					if (hasMove['painsplit'] || hasMove['wish'] || hasMove['recover'] || hasMove['moonlight'] || hasMove['synthesis'] || hasMove['morningsun']) rejected = true;
					break;
				case 'softboiled': case 'roost': case 'moonlight': case 'synthesis': case 'morningsun':
					if (hasMove['wish'] || hasMove['recover']) rejected = true;
					break;
				case 'memento':
					if (hasMove['rest'] || hasMove['painsplit'] || hasMove['wish'] || hasMove['recover'] || hasMove['moonlight'] || hasMove['synthesis'] || hasMove['morningsun']) rejected = true;
					break;
				case 'perishsong':
					if (hasMove['roar'] || hasMove['whirlwind'] || hasMove['haze']) rejected = true;
					if (setupType) rejected = true;
					break;
				case 'roar':
					// Whirlwind outclasses Roar because Soundproof
					if (hasMove['whirlwind'] || hasMove['dragontail'] || hasMove['haze'] || hasMove['circlethrow']) rejected = true;
					break;
				case 'substitute':
					if (hasMove['uturn'] || hasMove['voltswitch'] || hasMove['pursuit']) rejected = true;
					break;
				case 'fakeout':
					if (setupType || hasMove['trick'] || hasMove['switcheroo']) rejected = true;
					break;
				case 'encore':
					if (hasMove['rest'] && hasMove['sleeptalk']) rejected = true;
					if (hasMove['whirlwind'] || hasMove['dragontail'] || hasMove['roar'] || hasMove['circlethrow']) rejected = true;
					break;
				case 'suckerpunch':
					if (hasMove['rest'] && hasMove['sleeptalk']) rejected = true;
					break;
				case 'cottonguard':
					if (hasMove['reflect']) rejected = true;
					break;
				case 'lightscreen':
					if (hasMove['calmmind']) rejected = true;
					break;
				case 'rockpolish': case 'agility': case 'autotomize':
					if (!setupType && !hasMove['batonpass'] && hasMove['thunderwave']) rejected = true;
					if ((hasMove['stealthrock'] || hasMove['spikes'] || hasMove['toxicspikes']) && !hasMove['batonpass']) rejected = true;
					if (hasMove['rest'] || hasMove['sleeptalk']) rejected = true;
					break;
				case 'thunderwave': case 'stunspore':
					if (setupType || hasMove['rockpolish'] || hasMove['agility']) rejected = true;
					if (hasMove['discharge'] || hasMove['trickroom']) rejected = true;
					if (hasMove['rest'] && hasMove['sleeptalk']) rejected = true;
					if (hasMove['yawn'] || hasMove['spore'] || hasMove['sleeppowder']) rejected = true;
					break;
				case 'trickroom':
					if (hasMove['rockpolish'] || hasMove['agility']) rejected = true;
					break;
				case 'willowisp':
					if (hasMove['scald'] || hasMove['lavaplume'] || hasMove['sacredfire'] || hasMove['yawn'] || hasMove['spore'] || hasMove['sleeppowder'] || hasMove['hypnosis']) rejected = true;
					break;
				case 'toxic':
					if (hasMove['thunderwave'] || hasMove['willowisp'] || hasMove['yawn'] || hasMove['spore'] || hasMove['sleeppowder'] || hasMove['stunspore'] || hasMove['hypnosis']) rejected = true;
					if (hasMove['rest'] && hasMove['sleeptalk']) rejected = true;
					break;
				}

				if (move.category === 'Special' && setupType === 'Physical' && !SetupException[move.id]) {
					rejected = true;
				}
				if (move.category === 'Physical' && setupType === 'Special' && !SetupException[move.id]) {
					rejected = true;
				}

				// This move doesn't satisfy our setup requirements:
				if (setupType === 'Physical' && move.category !== 'Physical' && counter['Physical'] < 2) {
					rejected = true;
				}
				if (setupType === 'Special' && move.category !== 'Special' && counter['Special'] < 2) {
					rejected = true;
				}

				// Remove rejected moves from the move list.
				if (rejected && j < moveKeys.length) {
					moves.splice(k, 1);
					break;
				}

				// handle HP IVs
				if (move.id === 'hiddenpower') {
					var HPivs = this.getType(move.type).HPivs;
					for (var iv in HPivs) {
						ivs[iv] = HPivs[iv];
					}
				}
			}
			if (j < moveKeys.length && moves.length === 4) {
				// Move post-processing:
				if (damagingMoves.length === 0) {
					// A set shouldn't have no attacking moves
					moves.splice(Math.floor(Math.random() * moves.length), 1);
				} else if (damagingMoves.length === 1) {
					// Night Shade, Seismic Toss, etc. don't count:
					if (!damagingMoves[0].damage) {
						var damagingid = damagingMoves[0].id;
						var damagingType = damagingMoves[0].type;
						var replace = false;
						if (damagingid === 'suckerpunch' || damagingid === 'counter' || damagingid === 'mirrorcoat') {
							// A player shouldn't be forced to rely upon the opponent attacking them to do damage.
							if (!hasMove['encore'] && Math.random() * 2 > 1) replace = true;
						} else if (damagingid === 'focuspunch') {
							// Focus Punch is a bad idea without a sub:
							if (!hasMove['substitute']) replace = true;
						} else if (damagingid.substr(0, 11) === 'hiddenpower' && damagingType === 'Ice') {
							// Mono-HP-Ice is never acceptable.
							replace = true;
						} else {
							// If you have one attack, and it's not STAB, Ice, Fire, or Ground, reject it.
							// Mono-Ice/Ground/Fire is only acceptable if the Pokémon's STABs are one of: Poison, Psychic, Steel, Normal, Grass.
							if (!hasStab[damagingType]) {
								if (damagingType === 'Ice' || damagingType === 'Fire' || damagingType === 'Ground') {
									if (!hasStab['Poison'] && !hasStab['Psychic'] && !hasStab['Steel'] && !hasStab['Normal'] && !hasStab['Grass']) {
										replace = true;
									}
								} else {
									replace = true;
								}
							}
						}
						if (replace) moves.splice(damagingMoveIndex[damagingid], 1);
					}
				} else if (damagingMoves.length === 2) {
					// If you have two attacks, neither is STAB, and the combo isn't Ice/Electric, Ghost/Fighting, or Dark/Fighting, reject one of them at random.
					var type1 = damagingMoves[0].type, type2 = damagingMoves[1].type;
					var typeCombo = [type1, type2].sort().join('/');
					var rejectCombo = !(type1 in hasStab || type2 in hasStab);
					if (rejectCombo) {
						if (typeCombo === 'Electric/Ice' || typeCombo === 'Fighting/Ghost' || typeCombo === 'Dark/Fighting') rejectCombo = false;
					}
					if (rejectCombo) moves.splice(Math.floor(Math.random() * moves.length), 1);
				} else {
					// If you have three or more attacks, and none of them are STAB, reject one of them at random.
					var isStab = false;
					for (var l = 0; l < damagingMoves.length; l++) {
						if (hasStab[damagingMoves[l].type]) {
							isStab = true;
							break;
						}
					}
					if (!isStab) moves.splice(Math.floor(Math.random() * moves.length), 1);
				}
			}
		} while (moves.length < 4 && j < moveKeys.length);

		// any moveset modification goes here
		//moves[0] = 'Safeguard';
		if (template.requiredItem && template.requiredItem.slice(-5) === 'Drive' && !hasMove['technoblast']) {
			delete hasMove[toId(moves[3])];
			moves[3] = 'Techno Blast';
			hasMove['technoblast'] = true;
		}

		var abilities = Object.values(baseTemplate.abilities).sort(function (a, b) {
			return this.getAbility(b).rating - this.getAbility(a).rating;
		}.bind(this));
		var ability0 = this.getAbility(abilities[0]);
		var ability1 = this.getAbility(abilities[1]);
		var ability = ability0.name;
		if (abilities[1]) {
			if (ability0.rating <= ability1.rating) {
				if (Math.random() * 2 < 1) ability = ability1.name;
			} else if (ability0.rating - 0.6 <= ability1.rating) {
				if (Math.random() * 3 < 1) ability = ability1.name;
			}

			var rejectAbility = false;
			if (ability in counterAbilities) {
				rejectAbility = !counter[toId(ability)];
			} else if (ability === 'Rock Head' || ability === 'Reckless') {
				rejectAbility = !counter['recoil'];
			} else if (ability === 'No Guard' || ability === 'Compoundeyes') {
				rejectAbility = !counter['inaccurate'];
			} else if ((ability === 'Sheer Force' || ability === 'Serene Grace')) {
				rejectAbility = !counter['sheerforce'];
			} else if (ability === 'Simple') {
				rejectAbility = !setupType && !hasMove['flamecharge'] && !hasMove['stockpile'];
			} else if (ability === 'Prankster') {
				rejectAbility = !counter['Status'];
			} else if (ability === 'Defiant' || ability === 'Moxie') {
				rejectAbility = !counter['Physical'] && !hasMove['batonpass'];
			} else if (ability === 'Snow Warning') {
				rejectAbility = hasMove['naturepower'];
			// below 2 checks should be modified, when it becomes possible, to check if the team contains rain or sun
			} else if (ability === 'Swift Swim') {
				rejectAbility = !hasMove['raindance'];
			} else if (ability === 'Chlorophyll') {
				rejectAbility = !hasMove['sunnyday'];
			} else if (ability === 'Moody') {
				rejectAbility = template.id !== 'bidoof';
			} else if (ability === 'Limber') {
				rejectAbility = template.id === 'stunfisk';
			} else if (ability === 'Lightningrod') {
				rejectAbility = template.types.indexOf('Ground') >= 0;
			} else if (ability === 'Gluttony') {
				rejectAbility = true;
			}

			if (rejectAbility) {
				if (ability === ability1.name) { // or not
					ability = ability0.name;
				} else if (ability1.rating > 0) { // only switch if the alternative doesn't suck
					ability = ability1.name;
				}
			}
			if (abilities.indexOf('Guts') > -1 && ability !== 'Quick Feet' && hasMove['facade']) {
				ability = 'Guts';
			}
			if (abilities.indexOf('Swift Swim') > -1 && hasMove['raindance']) {
				ability = 'Swift Swim';
			}
			if (abilities.indexOf('Chlorophyll') > -1 && ability !== 'Solar Power' && hasMove['sunnyday']) {
				ability = 'Chlorophyll';
			}
			if (template.id === 'sigilyph') {
				ability = 'Magic Guard';
			} else if (template.id === 'bisharp') {
				ability = 'Defiant';
			} else if (template.id === 'combee') {
				// Combee always gets Hustle but its only physical move is Endeavor, which loses accuracy
				ability = 'Honey Gather';
			} else if (template.id === 'lopunny' && hasMove['switcheroo'] && Math.random() * 3 > 1) {
				ability = 'Klutz';
			} else if (template.id === 'mawilemega') {
				// Mega Mawile only needs Intimidate for a starting ability
				ability = 'Intimidate';
			}
		}

		if (hasMove['gyroball']) {
			ivs.spe = 0;
			evs.atk += evs.spe;
			evs.spe = 0;
		} else if (hasMove['trickroom']) {
			ivs.spe = 0;
			evs.hp += evs.spe;
			evs.spe = 0;
		}

		item = 'Leftovers';
		if (template.requiredItem) {
			item = template.requiredItem;
		} else if (template.species === 'Rotom-Fan') {
			// this is just to amuse myself
			// do we really have to keep this
			item = 'Air Balloon';
		} else if (template.species === 'Delibird') {
			// to go along with the Christmas Delibird set
			item = 'Leftovers';

		// First, the extra high-priority items
		} else if (ability === 'Imposter') {
			item = 'Choice Scarf';
		} else if (hasMove['magikarpsrevenge']) {
			item = 'Choice Band';
		} else if (ability === 'Wonder Guard') {
			item = 'Focus Sash';
		} else if (template.species === 'Unown') {
			item = 'Choice Specs';
		} else if (hasMove['bellydrum']) {
			item = 'Sitrus Berry';
		} else if (hasMove['trick'] && hasMove['gyroball'] && (ability === 'Levitate' || hasType['Flying'])) {
			item = 'Macho Brace';
		} else if (hasMove['trick'] && hasMove['gyroball']) {
			item = 'Iron Ball';
		} else if (ability === 'Klutz' && hasMove['switcheroo']) {
			// To perma-taunt a Pokemon by giving it Assault Vest
			item = 'Assault Vest';
		} else if (hasMove['trick'] || hasMove['switcheroo']) {
			var randomNum = Math.random() * 2;
			if (counter.Physical >= 3 && (template.baseStats.spe >= 95 || randomNum > 1)) {
				item = 'Choice Band';
			} else if (counter.Special >= 3 && (template.baseStats.spe >= 95 || randomNum > 1)) {
				item = 'Choice Specs';
			} else {
				item = 'Choice Scarf';
			}
		} else if (hasMove['rest'] && !hasMove['sleeptalk'] && ability !== 'Natural Cure' && ability !== 'Shed Skin' && (ability !== 'Hydration' || !hasMove['raindance'])) {
			item = 'Chesto Berry';
		} else if (hasMove['naturalgift']) {
			item = 'Liechi Berry';
		} else if (hasMove['geomancy']) {
			item = 'Power Herb';
		} else if (ability === 'Harvest') {
			item = 'Sitrus Berry';
		} else if (template.species === 'Cubone' || template.species === 'Marowak') {
			item = 'Thick Club';
		} else if (template.species === 'Pikachu') {
			item = 'Light Ball';
		} else if (template.species === 'Clamperl') {
			item = 'DeepSeaTooth';
		} else if (template.species === 'Spiritomb') {
			item = 'Leftovers';
		} else if (template.species === 'Dusclops') {
			item = 'Eviolite';
		} else if (hasMove['reflect'] && hasMove['lightscreen']) {
			item = 'Light Clay';
		} else if (hasMove['shellsmash']) {
			item = 'White Herb';
		} else if (hasMove['facade'] || ability === 'Poison Heal' || ability === 'Toxic Boost') {
			item = 'Toxic Orb';
		} else if (hasMove['raindance']) {
			item = 'Damp Rock';
		} else if (hasMove['sunnyday']) {
			item = 'Heat Rock';
		} else if (hasMove['sandstorm']) { // lol
			item = 'Smooth Rock';
		} else if (hasMove['hail']) { // lol
			item = 'Icy Rock';
		} else if (ability === 'Magic Guard' && hasMove['psychoshift']) {
			item = 'Flame Orb';
		} else if (ability === 'Sheer Force' || ability === 'Magic Guard') {
			item = 'Life Orb';
		} else if (ability === 'Unburden') {
			item = 'Red Card';
			// Give Unburden mons a Normal Gem if they have a Normal-type attacking move (except Explosion)
			for (var m in moves) {
				var move = this.getMove(moves[m]);
				if (move.type === 'Normal' && (move.basePower || move.basePowerCallback) && move.id !== 'explosion') {
					item = 'Normal Gem';
					break;
				}
			}

		// medium priority
		} else if (ability === 'Guts') {
			item = hasMove['drainpunch'] ? 'Flame Orb' : 'Toxic Orb';
			if ((hasMove['return'] || hasMove['hyperfang']) && !hasMove['facade']) {
				// lol no
				for (var j = 0; j < moves.length; j++) {
					if (moves[j] === 'Return' || moves[j] === 'Hyper Fang') {
						moves[j] = 'Facade';
						break;
					}
				}
			}
		} else if (ability === 'Marvel Scale' && hasMove['psychoshift']) {
			item = 'Flame Orb';
		} else if (hasMove['reflect'] || hasMove['lightscreen']) {
			// less priority than if you'd had both
			item = 'Light Clay';
		} else if (counter.Physical >= 4 && !hasMove['fakeout'] && !hasMove['suckerpunch'] && !hasMove['flamecharge'] && !hasMove['rapidspin']) {
			item = template.baseStats.spe > 82 && template.baseStats.spe < 109 && Math.random() * 3 > 1 ? 'Choice Scarf' : 'Choice Band';
		} else if (counter.Special >= 4) {
			item = template.baseStats.spe > 82 && template.baseStats.spe < 109 && Math.random() * 3 > 1 ? 'Choice Scarf' : 'Choice Specs';
		} else if (this.getEffectiveness('Ground', template) >= 2 && !hasType['Poison'] && ability !== 'Levitate' && !hasMove['magnetrise']) {
			item = 'Air Balloon';
		} else if ((hasMove['eruption'] || hasMove['waterspout']) && !counter['Status']) {
			item = 'Choice Scarf';
		} else if ((hasMove['flail'] || hasMove['reversal']) && !hasMove['endure'] && ability !== 'Sturdy') {
			item = 'Focus Sash';
		} else if (hasMove['substitute'] || hasMove['detect'] || hasMove['protect'] || ability === 'Moody') {
			item = 'Leftovers';
		} else if (ability === 'Iron Barbs' || ability === 'Rough Skin') {
			item = 'Rocky Helmet';
		} else if ((template.baseStats.hp + 75) * (template.baseStats.def + template.baseStats.spd + 175) > 60000 || template.species === 'Skarmory' || template.species === 'Forretress') {
			// skarmory and forretress get exceptions for their typing
			item = 'Leftovers';
		} else if ((counter.Physical + counter.Special >= 3 || counter.Special >= 3) && setupType && ability !== 'Sturdy') {
			item = 'Life Orb';
		} else if (counter.Physical + counter.Special >= 4 && template.baseStats.def + template.baseStats.spd > 179) {
			item = 'Assault Vest';
		} else if (counter.Physical + counter.Special >= 4) {
			item = hasMove['fakeout'] || hasMove['return'] ? 'Life Orb' : 'Expert Belt';
		} else if (i === 0 && ability !== 'Sturdy' && !counter['recoil'] && template.baseStats.def + template.baseStats.spd + template.baseStats.hp < 300) {
			item = 'Focus Sash';
		} else if (hasMove['outrage']) {
			item = 'Lum Berry';

		// this is the "REALLY can't think of a good item" cutoff
		// why not always Leftovers? Because it's boring. :P
		} else if (counter.Physical + counter.Special >= 2 && template.baseStats.hp + template.baseStats.def + template.baseStats.spd > 315) {
			item = 'Weakness Policy';
		} else if (hasType['Flying'] || ability === 'Levitate') {
			item = 'Leftovers';
		} else if (hasType['Poison']) {
			item = 'Black Sludge';
		} else if (this.getImmunity('Ground', template) && this.getEffectiveness('Ground', template) >= 1 && ability !== 'Levitate' && ability !== 'Solid Rock' && !hasMove['magnetrise']) {
			item = 'Air Balloon';
		} else if (counter.Status <= 1 && ability !== 'Sturdy') {
			item = 'Life Orb';
		} else {
			item = 'Leftovers';
		}

		// For Trick / Switcheroo
		if (item === 'Leftovers' && hasType['Poison']) {
			item = 'Black Sludge';
		}

		// 95-86-82-78-74-70
		var levelScale = {
			LC: 94,
			'LC Uber': 92,
			NFE: 90,
			PU: 88,
			NU: 86,
			BL3: 84,
			RU: 82,
			BL2: 80,
			UU: 78,
			BL: 76,
			OU: 74,
			CAP: 74,
			Unreleased: 74,
			Uber: 70
		};
		var customScale = {
			// Really bad Pokemon and jokemons
			Azurill: 99, Burmy: 99, Cascoon: 99, Caterpie: 99, Cleffa: 99, Combee: 99, Feebas: 99, Igglybuff: 99, Happiny: 99, Hoppip: 99,
			Kakuna: 99, Kricketot: 99, Ledyba: 99, Magikarp: 99, Metapod: 99, Pichu: 99, Ralts: 99, Sentret: 99, Shedinja: 99, Silcoon: 99,
			Slakoth: 99, Sunkern: 99, Tynamo: 99, Tyrogue: 99, Unown: 99, Weedle: 99, Wurmple: 99, Zigzagoon: 99,
			Clefairy: 95, Delibird: 95, "Farfetch'd": 95, Jigglypuff: 95, Kirlia: 95, Ledian: 95, Luvdisc: 95, Marill: 95, Skiploom: 95,
			Pachirisu: 90,

			// Eviolite
			Ferroseed: 95, Misdreavus: 95, Munchlax: 95, Murkrow: 95, Natu: 95,
			Gligar: 90, Metang: 90, Monferno: 90, Roselia: 90, Seadra: 90, Togetic: 90, Wartortle: 90, Whirlipede: 90,
			Dusclops: 84, Porygon2: 82, Chansey: 78,

			// Banned Mega
			"Gengar-Mega": 68, "Kangaskhan-Mega": 72, "Lucario-Mega": 72, "Mawile-Mega": 72,

			// Holistic judgment
			Genesect: 72, Sigilyph: 76, Xerneas: 66
		};
		var level = levelScale[template.tier] || 90;
		if (customScale[template.name]) level = customScale[template.name];

		if (template.name === 'Serperior' && ability === 'Contrary') level = 76;
		if (template.name === 'Magikarp' && hasMove['magikarpsrevenge']) level = 90;

		return {
			name: name,
			moves: moves,
			ability: ability,
			evs: evs,
			ivs: ivs,
			item: item,
			level: level,
			shiny: (Math.random() * 1024 <= 1)
		};
	},
	randomTeam: function (side) {
		var keys = [];
		var pokemonLeft = 0;
		var pokemon = [];
		for (var i in this.data.FormatsData) {
			var template = this.getTemplate(i);
			if (this.data.FormatsData[i].randomBattleMoves && !this.data.FormatsData[i].isNonstandard && !template.evos.length && (template.forme.substr(0, 4) !== 'Mega')) {
				keys.push(i);
			}
		}
		keys = keys.randomize();

		// PotD stuff
		var potd = {};
		if ('Rule:potd' in this.getBanlistTable(this.getFormat())) {
			potd = this.getTemplate(Config.potd);
		}

		var typeCount = {};
		var typeComboCount = {};
		var baseFormes = {};
		var uberCount = 0;
		var nuCount = 0;
		var megaCount = 0;

		for (var i = 0; i < keys.length && pokemonLeft < 6; i++) {
			var template = this.getTemplate(keys[i]);
			if (!template || !template.name || !template.types) continue;
			var tier = template.tier;
			// This tries to limit the amount of Ubers and NUs on one team to promote "fun":
			// LC Pokemon have a hard limit in place at 2; NFEs/NUs/Ubers are also limited to 2 but have a 20% chance of being added anyway.
			// LC/NFE/NU Pokemon all share a counter (so having one of each would make the counter 3), while Ubers have a counter of their own.
			if (tier === 'LC' && nuCount > 1) continue;
			if ((tier === 'NFE' || tier === 'NU') && nuCount > 1 && Math.random() * 5 > 1) continue;
			if (tier === 'Uber' && uberCount > 1 && Math.random() * 5 > 1) continue;

			// CAPs have 20% the normal rate
			if (tier === 'CAP' && Math.random() * 5 > 1) continue;
			// Arceus formes have 1/18 the normal rate each (so Arceus as a whole has a normal rate)
			if (keys[i].substr(0, 6) === 'arceus' && Math.random() * 18 > 1) continue;
			// Basculin formes have 1/2 the normal rate each (so Basculin as a whole has a normal rate)
			if (keys[i].substr(0, 8) === 'basculin' && Math.random() * 2 > 1) continue;
			// Genesect formes have 1/5 the normal rate each (so Genesect as a whole has a normal rate)
			if (keys[i].substr(0, 8) === 'genesect' && Math.random() * 5 > 1) continue;
			// Gourgeist formes have 1/4 the normal rate each (so Gourgeist as a whole has a normal rate)
			if (keys[i].substr(0, 9) === 'gourgeist' && Math.random() * 4 > 1) continue;
			// Not available on XY
			if (template.species === 'Pichu-Spiky-eared') continue;

			// Limit 2 of any type
			var types = template.types;
			var skip = false;
			for (var t = 0; t < types.length; t++) {
				if (typeCount[types[t]] > 1 && Math.random() * 5 > 1) {
					skip = true;
					break;
				}
			}
			if (skip) continue;

			if (potd && potd.name && potd.types) {
				// The Pokemon of the Day belongs in slot 2
				if (i === 1) {
					template = potd;
					if (template.species === 'Magikarp') {
						template.randomBattleMoves = ['magikarpsrevenge', 'splash', 'bounce'];
					} else if (template.species === 'Delibird') {
						template.randomBattleMoves = ['present', 'bestow'];
					}
				} else if (template.species === potd.species) {
					continue; // No, thanks, I've already got one
				}
			}

			var set = this.randomSet(template, i, megaCount);

			// Illusion shouldn't be on the last pokemon of the team
			if (set.ability === 'Illusion' && pokemonLeft > 4) continue;

			// Limit 1 of any type combination
			var typeCombo = types.join();
			if (set.ability === 'Drought' || set.ability === 'Drizzle') {
				// Drought and Drizzle don't count towards the type combo limit
				typeCombo = set.ability;
			}
			if (typeCombo in typeComboCount) continue;

			// Limit the number of Megas to one, just like in-game
			if (this.getItem(set.item).megaStone && megaCount > 0) continue;

			// Limit to one of each species (Species Clause)
			if (baseFormes[template.baseSpecies]) continue;
			baseFormes[template.baseSpecies] = 1;

			// Okay, the set passes, add it to our team
			pokemon.push(set);

			pokemonLeft++;
			// Now that our Pokemon has passed all checks, we can increment the type counter
			for (var t = 0; t < types.length; t++) {
				if (types[t] in typeCount) {
					typeCount[types[t]]++;
				} else {
					typeCount[types[t]] = 1;
				}
			}
			typeComboCount[typeCombo] = 1;

			// Increment Uber/NU and mega counter
			if (tier === 'Uber') {
				uberCount++;
			} else if (tier === 'NU' || tier === 'NFE' || tier === 'LC') {
				nuCount++;
			}
			if (this.getItem(set.item).megaStone) megaCount++;
		}
		return pokemon;
	},
	randomDoublesTeam: function (side) {
		var keys = [];
		var pokemonLeft = 0;
		var pokemon = [];
		for (var i in this.data.FormatsData) {
			var template = this.getTemplate(i);
			if (this.data.FormatsData[i].randomBattleMoves && !this.data.FormatsData[i].isNonstandard && !template.evos.length && (template.forme.substr(0, 4) !== 'Mega')) {
				keys.push(i);
			}
		}
		keys = keys.randomize();

		// PotD stuff
		var potd = {};
		if ('Rule:potd' in this.getBanlistTable(this.getFormat())) {
			potd = this.getTemplate(Config.potd);
		}

		var typeCount = {};
		var typeComboCount = {};
		var baseFormes = {};
		var megaCount = 0;

		for (var i = 0; i < keys.length && pokemonLeft < 6; i++) {
			var template = this.getTemplate(keys[i]);
			if (!template || !template.name || !template.types) continue;
			var tier = template.tier;
			// Arceus formes have 1/18 the normal rate each (so Arceus as a whole has a normal rate)
			if (keys[i].substr(0, 6) === 'arceus' && Math.random() * 18 > 1) continue;
			// Basculin formes have 1/2 the normal rate each (so Basculin as a whole has a normal rate)
			if (keys[i].substr(0, 8) === 'basculin' && Math.random() * 2 > 1) continue;
			// Genesect formes have 1/5 the normal rate each (so Genesect as a whole has a normal rate)
			if (keys[i].substr(0, 8) === 'genesect' && Math.random() * 5 > 1) continue;
			// Not available on XY
			if (template.species === 'Pichu-Spiky-eared') continue;

			// Limit 2 of any type
			var types = template.types;
			var skip = false;
			for (var t = 0; t < types.length; t++) {
				if (typeCount[types[t]] > 1 && Math.random() * 5 > 1) {
					skip = true;
					break;
				}
			}
			if (skip) continue;

			// More potd stuff
			if (potd && potd.name && potd.types) {
				// The Pokemon of the Day belongs in slot 3
				if (i === 2) {
					template = potd;
				} else if (template.species === potd.species) {
					continue; // No, thanks, I've already got one
				}
			}

			var set = this.randomDoublesSet(template, megaCount);

			// Limit 1 of any type combination
			var typeCombo = types.join();
			if (set.ability === 'Drought' || set.ability === 'Drizzle') {
				// Drought and Drizzle don't count towards the type combo limit
				typeCombo = set.ability;
			}
			if (typeCombo in typeComboCount) continue;

			// Limit the number of Megas to one, just like in-game
			if (this.getItem(set.item).megaStone && megaCount > 0) continue;

			// Limit to one of each species (Species Clause)
			if (baseFormes[template.baseSpecies]) continue;
			baseFormes[template.baseSpecies] = 1;

			// Okay, the set passes, add it to our team
			pokemon.push(set);

			pokemonLeft++;
			// Now that our Pokemon has passed all checks, we can increment the type counter
			for (var t = 0; t < types.length; t++) {
				if (types[t] in typeCount) {
					typeCount[types[t]]++;
				} else {
					typeCount[types[t]] = 1;
				}
			}
			typeComboCount[typeCombo] = 1;

			// Increment mega counter
			if (this.getItem(set.item).megaStone) megaCount++;
		}
		return pokemon;
	},
	randomDoublesSet: function (template, noMega) {
		var baseTemplate = (template = this.getTemplate(template));
		var name = template.name;

		if (!template.exists || (!template.randomDoubleBattleMoves && !template.randomBattleMoves && !template.learnset)) {
			template = this.getTemplate('unown');

			var stack = 'Template incompatible with random battles: ' + name;
			var fakeErr = {stack: stack};
			require('../crashlogger.js')(fakeErr, 'The randbat set generator');
		}

		// Decide if the Pokemon can mega evolve early, so viable moves for the mega can be generated
		if (!noMega && this.canMegaEvo(template) && template.species !== 'Latios' && template.species !== 'Latias') {
			// If there's more than one mega evolution, randomly pick one
			template = this.getTemplate(template.otherFormes[(template.otherFormes[1]) ? Math.round(Math.random()) : 0]);
		}

		var moveKeys = (template.randomDoubleBattleMoves || template.randomBattleMoves || Object.keys(template.learnset)).randomize();
		var moves = [];
		var ability = '';
		var item = '';
		var evs = {
			hp: 0,
			atk: 0,
			def: 0,
			spa: 0,
			spd: 0,
			spe: 0
		};
		var ivs = {
			hp: 31,
			atk: 31,
			def: 31,
			spa: 31,
			spd: 31,
			spe: 31
		};
		var hasStab = {};
		hasStab[template.types[0]] = true;
		var hasType = {};
		hasType[template.types[0]] = true;
		if (template.types[1]) {
			hasStab[template.types[1]] = true;
			hasType[template.types[1]] = true;
		}

		// Moves which drop stats:
		var ContraryMove = {
			leafstorm: 1, overheat: 1, closecombat: 1, superpower: 1, vcreate: 1
		};
		// Moves that boost Attack:
		var PhysicalSetup = {
			swordsdance:1, dragondance:1, coil:1, bulkup:1, curse:1, bellydrum:1, shiftgear:1, honeclaws:1, howl:1
		};
		// Moves which boost Special Attack:
		var SpecialSetup = {
			nastyplot:1, tailglow:1, quiverdance:1, calmmind:1, chargebeam:1
		};
		// Moves which boost Attack AND Special Attack:
		var MixedSetup = {
			growth:1, workup:1, shellsmash:1
		};
		// These moves can be used even if we aren't setting up to use them:
		var SetupException = {
			overheat:1, dracometeor:1, leafstorm:1,
			voltswitch:1, uturn:1,
			suckerpunch:1, extremespeed:1
		};
		var counterAbilities = {
			'Blaze':1, 'Overgrow':1, 'Swarm':1, 'Torrent':1, 'Contrary':1,
			'Technician':1, 'Skill Link':1, 'Iron Fist':1, 'Adaptability':1, 'Hustle':1
		};

		var damagingMoves, damagingMoveIndex, hasMove, counter, setupType;

		hasMove = {};
		var j = 0;
		do {
			// Choose next 4 moves from learnset/viable moves and add them to moves list:
			while (moves.length < 4 && j < moveKeys.length) {
				var moveid = toId(moveKeys[j]);
				j++;
				if (moveid.substr(0, 11) === 'hiddenpower') {
					if (hasMove['hiddenpower']) continue;
					hasMove['hiddenpower'] = true;
				}
				moves.push(moveid);
			}

			damagingMoves = [];
			damagingMoveIndex = {};
			hasMove = {};
			counter = {
				Physical: 0, Special: 0, Status: 0, damage: 0,
				technician: 0, skilllink: 0, contrary: 0, sheerforce: 0, ironfist: 0, adaptability: 0, hustle: 0,
				blaze: 0, overgrow: 0, swarm: 0, torrent: 0,
				recoil: 0, inaccurate: 0,
				physicalsetup: 0, specialsetup: 0, mixedsetup: 0
			};
			setupType = '';
			// Iterate through all moves we've chosen so far and keep track of what they do:
			for (var k = 0; k < moves.length; k++) {
				var move = this.getMove(moves[k]);
				var moveid = move.id;
				// Keep track of all moves we have:
				hasMove[moveid] = true;
				if (move.damage || move.damageCallback) {
					// Moves that do a set amount of damage:
					counter['damage']++;
					damagingMoves.push(move);
					damagingMoveIndex[moveid] = k;
				} else {
					// Are Physical/Special/Status moves:
					counter[move.category]++;
				}
				// Moves that have a low base power:
				if (move.basePower && move.basePower <= 60) counter['technician']++;
				// Moves that hit multiple times:
				if (move.multihit && move.multihit[1] === 5) counter['skilllink']++;
				// Punching moves:
				if (move.isPunchAttack) counter['ironfist']++;
				// Recoil:
				if (move.recoil) counter['recoil']++;
				// Moves which have a base power:
				if (move.basePower || move.basePowerCallback) {
					if (hasType[move.type]) {
						counter['adaptability']++;
						// STAB:
						// Bounce, Aeroblast aren't considered STABs.
						// If they're in the Pokémon's movepool and are STAB, consider the Pokémon not to have that type as a STAB.
						if (moveid === 'aeroblast' || moveid === 'bounce') hasStab[move.type] = false;
					}
					if (move.category === 'Physical') counter['hustle']++;
					if (move.type === 'Fire') counter['blaze']++;
					if (move.type === 'Grass') counter['overgrow']++;
					if (move.type === 'Bug') counter['swarm']++;
					if (move.type === 'Water') counter['torrent']++;
					// Make sure not to count Rapid Spin, etc.
					if (move.basePower > 20 || move.multihit || move.basePowerCallback) {
						damagingMoves.push(move);
						damagingMoveIndex[moveid] = k;
					}
				}
				// Moves with secondary effects:
				if (move.secondary) {
					if (move.secondary.chance < 50) {
						counter['sheerforce'] -= 5;
					} else {
						counter['sheerforce']++;
					}
				}
				// Moves with low accuracy:
				if (move.accuracy && move.accuracy !== true && move.accuracy < 90) {
					counter['inaccurate']++;
				}
				if (ContraryMove[moveid]) counter['contrary']++;
				if (PhysicalSetup[moveid]) counter['physicalsetup']++;
				if (SpecialSetup[moveid]) counter['specialsetup']++;
				if (MixedSetup[moveid]) counter['mixedsetup']++;
			}

			// Choose a setup type:
			if (counter['mixedsetup']) {
				setupType = 'Mixed';
			} else if (counter['specialsetup']) {
				setupType = 'Special';
			} else if (counter['physicalsetup']) {
				setupType = 'Physical';
			}

			// Iterate through the moves again, this time to cull them:
			for (var k = 0; k < moves.length; k++) {
				var moveid = moves[k];
				var move = this.getMove(moveid);
				var rejected = false;
				var isSetup = false;

				switch (moveid) {
				// not very useful without their supporting moves
				case 'sleeptalk':
					if (!hasMove['rest']) rejected = true;
					break;
				case 'endure':
					if (!hasMove['flail'] && !hasMove['endeavor'] && !hasMove['reversal']) rejected = true;
					break;
				case 'focuspunch':
					if (hasMove['sleeptalk'] || !hasMove['substitute']) rejected = true;
					break;
				case 'storedpower':
					if (!hasMove['cosmicpower'] && !setupType) rejected = true;
					break;
				case 'batonpass':
					if (!setupType && !hasMove['substitute'] && !hasMove['cosmicpower']) rejected = true;
					break;

				// we only need to set up once
				case 'swordsdance': case 'dragondance': case 'coil': case 'curse': case 'bulkup': case 'bellydrum':
					if (counter.Physical < 2 && !hasMove['batonpass']) rejected = true;
					if (setupType !== 'Physical' || counter['physicalsetup'] > 1) rejected = true;
					isSetup = true;
					break;
				case 'nastyplot': case 'tailglow': case 'quiverdance': case 'calmmind':
					if (counter.Special < 2 && !hasMove['batonpass']) rejected = true;
					if (setupType !== 'Special' || counter['specialsetup'] > 1) rejected = true;
					isSetup = true;
					break;
				case 'shellsmash': case 'growth': case 'workup':
					if (counter.Physical + counter.Special < 2 && !hasMove['batonpass']) rejected = true;
					if (setupType !== 'Mixed' || counter['mixedsetup'] > 1) rejected = true;
					isSetup = true;
					break;

				// bad after setup
				case 'seismictoss': case 'nightshade': case 'superfang':
					if (setupType) rejected = true;
					break;
				case 'knockoff': case 'perishsong': case 'magiccoat': case 'spikes':
					if (setupType) rejected = true;
					break;
				case 'uturn': case 'voltswitch':
					if (setupType || hasMove['agility'] || hasMove['rockpolish'] || hasMove['magnetrise']) rejected = true;
					break;
				case 'relicsong':
					if (setupType) rejected = true;
					break;
				case 'pursuit': case 'protect': case 'haze': case 'stealthrock':
					if (setupType || (hasMove['rest'] && hasMove['sleeptalk'])) rejected = true;
					break;
				case 'trick': case 'switcheroo':
					if (setupType || (hasMove['rest'] && hasMove['sleeptalk']) || hasMove['trickroom'] || hasMove['reflect'] || hasMove['lightscreen'] || hasMove['batonpass'] || item.megaStone) rejected = true;
					break;
				case 'dragontail': case 'circlethrow':
					if (hasMove['agility'] || hasMove['rockpolish']) rejected = true;
					if (hasMove['whirlwind'] || hasMove['roar'] || hasMove['encore']) rejected = true;
					break;

				// bit redundant to have both
				// Attacks:
				case 'flamethrower': case 'fierydance':
					if (hasMove['heatwave'] || hasMove['overheat'] || hasMove['fireblast'] || hasMove['blueflare']) rejected = true;
					break;
				case 'overheat':
					if (setupType === 'Special' || hasMove['fireblast']) rejected = true;
					break;
				case 'icebeam':
					if (hasMove['blizzard']) rejected = true;
					break;
				case 'surf':
					if (hasMove['scald'] || hasMove['hydropump'] || hasMove['muddywater']) rejected = true;
					break;
				case 'hydropump':
					if (hasMove['razorshell'] || hasMove['scald'] || hasMove['muddywater']) rejected = true;
					break;
				case 'waterfall':
					if (hasMove['aquatail']) rejected = true;
					break;
				case 'airslash':
					if (hasMove['hurricane']) rejected = true;
					break;
				case 'acrobatics': case 'pluck': case 'drillpeck':
					if (hasMove['bravebird']) rejected = true;
					break;
				case 'solarbeam':
					if ((!hasMove['sunnyday'] && template.species !== 'Ninetales') || hasMove['gigadrain'] || hasMove['leafstorm']) rejected = true;
					break;
				case 'gigadrain':
					if ((!setupType && hasMove['leafstorm']) || hasMove['petaldance']) rejected = true;
					break;
				case 'leafstorm':
					if (setupType && hasMove['gigadrain']) rejected = true;
					break;
				case 'weatherball':
					if (!hasMove['sunnyday']) rejected = true;
					break;
				case 'firepunch':
					if (hasMove['flareblitz']) rejected = true;
					break;
				case 'crosschop': case 'highjumpkick':
					if (hasMove['closecombat']) rejected = true;
					break;
				case 'drainpunch':
					if (hasMove['closecombat'] || hasMove['crosschop']) rejected = true;
					break;
				case 'thunder':
					if (hasMove['thunderbolt']) rejected = true;
					break;
				case 'stoneedge':
					if (hasMove['rockslide']) rejected = true;
					break;
				case 'stoneedge':
					if (hasMove['headsmash']) rejected = true;
					break;
				case 'bonemerang': case 'earthpower':
					if (hasMove['earthquake']) rejected = true;
					break;
				case 'outrage':
					if (hasMove['dragonclaw'] || hasMove['dragontail']) rejected = true;
					break;
				case 'ancientpower':
					if (hasMove['paleowave']) rejected = true;
					break;
				case 'dragonpulse':
					if (hasMove['dracometeor']) rejected = true;
					break;
				case 'return':
					if (hasMove['bodyslam'] || hasMove['facade'] || hasMove['doubleedge'] || hasMove['tailslap']) rejected = true;
					break;
				case 'poisonjab':
					if (hasMove['gunkshot']) rejected = true;
					break;
				case 'psychic':
					if (hasMove['psyshock']) rejected = true;
					break;
				case 'fusionbolt':
					if (setupType && hasMove['boltstrike']) rejected = true;
					break;
				case 'boltstrike':
					if (!setupType && hasMove['fusionbolt']) rejected = true;
					break;
				case 'hiddenpowerice':
					if (hasMove['icywind']) rejected = true;
					break;
				case 'stone edge':
					if (hasMove['rockblast']) rejected = true;
					break;

				// Status:
				case 'rest':
					if (hasMove['painsplit'] || hasMove['wish'] || hasMove['recover'] || hasMove['moonlight'] || hasMove['synthesis']) rejected = true;
					break;
				case 'softboiled': case 'roost':
					if (hasMove['wish'] || hasMove['recover']) rejected = true;
					break;
				case 'perishsong':
					if (hasMove['roar'] || hasMove['whirlwind'] || hasMove['haze']) rejected = true;
					break;
				case 'roar':
					// Whirlwind outclasses Roar because Soundproof
					if (hasMove['whirlwind'] || hasMove['dragontail'] || hasMove['haze'] || hasMove['circlethrow']) rejected = true;
					break;
				case 'substitute':
					if (hasMove['uturn'] || hasMove['voltswitch'] || hasMove['pursuit']) rejected = true;
					break;
				case 'fakeout':
					if (hasMove['trick'] || hasMove['switcheroo'] || ability === 'Sheer Force') rejected = true;
					break;
				case 'encore':
					if (hasMove['rest'] && hasMove['sleeptalk']) rejected = true;
					if (hasMove['whirlwind'] || hasMove['dragontail'] || hasMove['roar'] || hasMove['circlethrow']) rejected = true;
					break;
				case 'suckerpunch':
					if (hasMove['rest'] && hasMove['sleeptalk']) rejected = true;
					break;
				case 'cottonguard':
					if (hasMove['reflect']) rejected = true;
					break;
				case 'lightscreen':
					if (hasMove['calmmind']) rejected = true;
					break;
				case 'rockpolish': case 'agility': case 'autotomize':
					if (!setupType && !hasMove['batonpass'] && hasMove['thunderwave']) rejected = true;
					if ((hasMove['stealthrock'] || hasMove['spikes'] || hasMove['toxicspikes']) && !hasMove['batonpass']) rejected = true;
					break;
				case 'thunderwave':
					if (setupType && (hasMove['rockpolish'] || hasMove['agility'])) rejected = true;
					if (hasMove['discharge'] || hasMove['trickroom']) rejected = true;
					if (hasMove['rest'] && hasMove['sleeptalk']) rejected = true;
					if (hasMove['yawn'] || hasMove['spore'] || hasMove['sleeppowder']) rejected = true;
					break;
				case 'lavaplume':
					if (hasMove['willowisp']) rejected = true;
					break;
				case 'trickroom':
					if (hasMove['rockpolish'] || hasMove['agility']) rejected = true;
					break;
				case 'willowisp':
					if (hasMove['scald'] || hasMove['yawn'] || hasMove['spore'] || hasMove['sleeppowder']) rejected = true;
					break;
				case 'toxic':
					if (hasMove['thunderwave'] || hasMove['willowisp'] || hasMove['scald'] || hasMove['yawn'] || hasMove['spore'] || hasMove['sleeppowder']) rejected = true;
					break;
				}

				if (move.category === 'Special' && setupType === 'Physical' && !SetupException[move.id]) {
					rejected = true;
				}
				if (move.category === 'Physical' && setupType === 'Special' && !SetupException[move.id]) {
					rejected = true;
				}

				// This move doesn't satisfy our setup requirements:
				if (setupType === 'Physical' && move.category !== 'Physical' && counter['Physical'] < 2) {
					rejected = true;
				}
				if (setupType === 'Special' && move.category !== 'Special' && counter['Special'] < 2) {
					rejected = true;
				}

				// Remove rejected moves from the move list.
				if (rejected && j < moveKeys.length) {
					moves.splice(k, 1);
					break;
				}

				// Handle HP IVs
				if (move.id === 'hiddenpower') {
					var HPivs = this.getType(move.type).HPivs;
					for (var iv in HPivs) {
						ivs[iv] = HPivs[iv];
					}
				}
			}
			if (j < moveKeys.length && moves.length === 4) {
				// Move post-processing:
				if (damagingMoves.length === 0) {
					// A set shouldn't have no attacking moves
					moves.splice(Math.floor(Math.random() * moves.length), 1);
				} else if (damagingMoves.length === 1) {
					// Night Shade, Seismic Toss, etc. don't count:
					if (!damagingMoves[0].damage) {
						var damagingid = damagingMoves[0].id;
						var damagingType = damagingMoves[0].type;
						var replace = false;
						if (damagingid === 'suckerpunch' || damagingid === 'counter' || damagingid === 'mirrorcoat') {
							// A player shouldn't be forced to rely upon the opponent attacking them to do damage.
							if (!hasMove['encore'] && Math.random() * 2 > 1) replace = true;
						} else if (damagingid === 'focuspunch') {
							// Focus Punch is a bad idea without a sub:
							if (!hasMove['substitute']) replace = true;
						} else if (damagingid.substr(0, 11) === 'hiddenpower' && damagingType === 'Ice') {
							// Mono-HP-Ice is never acceptable.
							replace = true;
						} else {
							// If you have one attack, and it's not STAB, Ice, Fire, or Ground, reject it.
							// Mono-Ice/Ground/Fire is only acceptable if the Pokémon's STABs are one of: Poison, Normal, Grass.
							if (!hasStab[damagingType]) {
								if (damagingType === 'Ice' || damagingType === 'Fire' || damagingType === 'Ground') {
									if (!hasStab['Poison'] && !hasStab['Normal'] && !hasStab['Grass']) {
										replace = true;
									}
								} else {
									replace = true;
								}
							}
						}
						if (replace) moves.splice(damagingMoveIndex[damagingid], 1);
					}
				} else if (damagingMoves.length === 2) {
					// If you have two attacks, neither is STAB, and the combo isn't Ice/Electric, Ghost/Fighting, or Dark/Fighting, reject one of them at random.
					var type1 = damagingMoves[0].type, type2 = damagingMoves[1].type;
					var typeCombo = [type1, type2].sort().join('/');
					var rejectCombo = !(type1 in hasStab || type2 in hasStab);
					if (rejectCombo) {
						if (typeCombo === 'Electric/Ice' || typeCombo === 'Fighting/Ghost' || typeCombo === 'Dark/Fighting') rejectCombo = false;
					}
					if (rejectCombo) moves.splice(Math.floor(Math.random() * moves.length), 1);
				} else {
					// If you have three or more attacks, and none of them are STAB, reject one of them at random.
					var isStab = false;
					for (var l = 0; l < damagingMoves.length; l++) {
						if (hasStab[damagingMoves[l].type]) {
							isStab = true;
							break;
						}
					}
					if (!isStab) moves.splice(Math.floor(Math.random() * moves.length), 1);
				}
			}
		} while (moves.length < 4 && j < moveKeys.length);

		var abilities = Object.values(baseTemplate.abilities).sort(function (a, b) {
			return this.getAbility(b).rating - this.getAbility(a).rating;
		}.bind(this));
		var ability0 = this.getAbility(abilities[0]);
		var ability1 = this.getAbility(abilities[1]);
		var ability = ability0.name;
		if (abilities[1]) {
			if (ability0.rating <= ability1.rating) {
				if (Math.random() * 2 < 1) ability = ability1.name;
			} else if (ability0.rating - 0.6 <= ability1.rating) {
				if (Math.random() * 3 < 1) ability = ability1.name;
			}

			var rejectAbility = false;
			if (ability in counterAbilities) {
				rejectAbility = !counter[toId(ability)];
			} else if (ability === 'Rock Head' || ability === 'Reckless') {
				rejectAbility = !counter['recoil'];
			} else if (ability === 'No Guard' || ability === 'Compoundeyes') {
				rejectAbility = !counter['inaccurate'];
			} else if ((ability === 'Sheer Force' || ability === 'Serene Grace')) {
				rejectAbility = !counter['sheerforce'];
			} else if (ability === 'Simple') {
				rejectAbility = !setupType && !hasMove['flamecharge'] && !hasMove['stockpile'];
			} else if (ability === 'Prankster') {
				rejectAbility = !counter['Status'];
			} else if (ability === 'Defiant') {
				rejectAbility = !counter['Physical'] && !hasMove['batonpass'];
			} else if (ability === 'Moody') {
				rejectAbility = template.id !== 'bidoof';
			} else if (ability === 'Lightningrod') {
				rejectAbility = template.types.indexOf('Ground') >= 0;
			}

			if (rejectAbility) {
				if (ability === ability1.name) { // or not
					ability = ability0.name;
				} else if (ability1.rating > 0) { // only switch if the alternative doesn't suck
					ability = ability1.name;
				}
			}
			if (abilities.indexOf('Guts') > -1 && ability !== 'Quick Feet' && hasMove['facade']) {
				ability = 'Guts';
			}
			if (abilities.indexOf('Swift Swim') > -1 && hasMove['raindance']) {
				ability = 'Swift Swim';
			}
			if (abilities.indexOf('Chlorophyll') > -1 && ability !== 'Solar Power') {
				ability = 'Chlorophyll';
			}
			if (abilities.indexOf('Intimidate') > -1 || template.id === 'mawilemega') {
				ability = 'Intimidate';
			}
		}

		// Make EVs comply with the sets.
		// Quite simple right now, 252 attack, 252 hp if slow 252 speed if fast, 4 evs for the strong defense.
		// TO-DO: Make this more complex
		if (counter.Special >= 2) {
			evs.atk = 0;
			evs.spa = 252;
		} else if (counter.Physical >= 2) {
			evs.atk = 252;
			evs.spa = 0;
		} else {
			// Fallback in case a Pokémon lacks attacks... go by stats
			if (template.baseStats.spa >= template.baseStats.atk) {
				evs.atk = 0;
				evs.spa = 252;
			} else {
				evs.atk = 252;
				evs.spa = 0;
			}
		}
		if (template.baseStats.spe > 80) {
			evs.spe = 252;
			evs.hp = 4;
		} else {
			evs.hp = 252;
			if (template.baseStats.def > template.baseStats.spd) {
				evs.def = 4;
			} else {
				evs.spd = 4;
			}
		}

		// Naturally slow mons already have the proper EVs, check IVs for Gyro Ball and TR
		if (hasMove['gyroball'] || hasMove['trickroom']) {
			ivs.spe = 0;
		}

		item = 'Sitrus Berry';
		if (template.requiredItem) {
			item = template.requiredItem;
		// First, the extra high-priority items
		} else if (ability === 'Imposter') {
			item = 'Choice Scarf';
		} else if (hasMove["magikarpsrevenge"]) {
			item = 'Mystic Water';
		} else if (ability === 'Wonder Guard') {
			item = 'Focus Sash';
		} else if (template.species === 'Unown') {
			item = 'Choice Specs';
		} else if (hasMove['trick'] && hasMove['gyroball'] && (ability === 'Levitate' || hasType['Flying'])) {
			item = 'Macho Brace';
		} else if (hasMove['trick'] && hasMove['gyroball']) {
			item = 'Iron Ball';
		} else if (hasMove['trick'] || hasMove['switcheroo']) {
			var randomNum = Math.random() * 2;
			if (counter.Physical >= 3 && (template.baseStats.spe >= 95 || randomNum > 1)) {
				item = 'Choice Band';
			} else if (counter.Special >= 3 && (template.baseStats.spe >= 95 || randomNum > 1)) {
				item = 'Choice Specs';
<<<<<<< HEAD
			} else {
				item = 'Choice Scarf';
			}
		} else if (hasMove['rest'] && !hasMove['sleeptalk'] && ability !== 'Natural Cure' && ability !== 'Shed Skin') {
			item = 'Chesto Berry';
		} else if (hasMove['naturalgift']) {
			item = 'Liechi Berry';
		} else if (hasMove['geomancy']) {
			item = 'Power Herb';
		} else if (ability === 'Harvest') {
			item = 'Sitrus Berry';
		} else if (template.species === 'Cubone' || template.species === 'Marowak') {
			item = 'Thick Club';
		} else if (template.species === 'Pikachu') {
			item = 'Light Ball';
		} else if (template.species === 'Clamperl') {
			item = 'DeepSeaTooth';
		} else if (template.species === 'Spiritomb') {
			item = 'Leftovers';
		} else if (template.species === 'Dusclops') {
			item = 'Eviolite';
		} else if (template.species === 'Scrafty' && counter['Status'] === 0) {
			item = 'Assault Vest';
		} else if (template.species === 'Amoonguss') {
			item = 'Black Sludge';
		} else if (hasMove['reflect'] && hasMove['lightscreen']) {
			item = 'Light Clay';
		} else if (hasMove['shellsmash']) {
			item = 'White Herb';
		} else if (hasMove['facade'] || ability === 'Poison Heal' || ability === 'Toxic Boost') {
			item = 'Toxic Orb';
		} else if (hasMove['raindance']) {
			item = 'Damp Rock';
		} else if (hasMove['sunnyday']) {
			item = 'Heat Rock';
		} else if (hasMove['sandstorm']) {
			item = 'Smooth Rock';
		} else if (hasMove['hail']) {
			item = 'Icy Rock';
		} else if (ability === 'Magic Guard' && hasMove['psychoshift']) {
			item = 'Flame Orb';
		} else if (ability === 'Sheer Force' || ability === 'Magic Guard') {
			item = 'Life Orb';
		} else if (ability === 'Unburden') {
			item = 'Red Card';
			// Give Unburden mons a Normal Gem if they have a Normal-type attacking move
			for (var m in moves) {
				var move = this.getMove(moves[m]);
				if (move.type === 'Normal' && (move.basePower || move.basePowerCallback)) {
					item = 'Normal Gem';
					break;
				}
				// Give power herb to hawlucha if it has sky attack and unburden
				if (template.species === 'Hawlucha' && hasMove['skyattack']) {
					item = 'Power Herb';
					break;
				}
			}

		// medium priority
		} else if (ability === 'Guts') {
			item = hasMove['drainpunch'] ? 'Flame Orb' : 'Toxic Orb';
			if ((hasMove['return'] || hasMove['hyperfang']) && !hasMove['facade']) {
				// lol no
				for (var j = 0; j < moves.length; j++) {
					if (moves[j] === 'Return' || moves[j] === 'Hyper Fang') {
						moves[j] = 'Facade';
						break;
					}
				}
=======
			} else if (hasMove['trick'] && hasMove['gyroball'] && (ability === 'Levitate' || hasType['Flying'])) {
				item = 'Macho Brace';
			} else if (hasMove['trick'] && hasMove['gyroball']) {
				item = 'Iron Ball';
			} else if (hasMove['trick'] || hasMove['switcheroo']) {
				var randomNum = Math.random() * 2;
				if (counter.Physical >= 3 && (template.baseStats.spe >= 95 || randomNum > 1)) {
					item = 'Choice Band';
				} else if (counter.Special >= 3 && (template.baseStats.spe >= 95 || randomNum > 1)) {
					item = 'Choice Specs';
				} else {
					item = 'Choice Scarf';
				}
			} else if (hasMove['rest'] && !hasMove['sleeptalk'] && ability !== 'Natural Cure' && ability !== 'Shed Skin') {
				item = 'Chesto Berry';
			} else if (hasMove['naturalgift']) {
				item = 'Liechi Berry';
			} else if (hasMove['geomancy']) {
				item = 'Power Herb';
			} else if (ability === 'Harvest') {
				item = 'Sitrus Berry';
			} else if (template.species === 'Cubone' || template.species === 'Marowak') {
				item = 'Thick Club';
			} else if (template.species === 'Pikachu') {
				item = 'Light Ball';
			} else if (template.species === 'Clamperl') {
				item = 'DeepSeaTooth';
			} else if (template.species === 'Spiritomb') {
				item = 'Leftovers';
			} else if (template.species === 'Dusclops') {
				item = 'Eviolite';
			} else if (template.species === 'Scrafty' && counter['Status'] === 0) {
				item = 'Assault Vest';
			} else if (template.species === 'Amoonguss') {
				item = 'Black Sludge';
			} else if (hasMove['reflect'] && hasMove['lightscreen']) {
				item = 'Light Clay';
			} else if (hasMove['shellsmash']) {
				item = 'White Herb';
			} else if (hasMove['facade'] || ability === 'Poison Heal' || ability === 'Toxic Boost') {
				item = 'Toxic Orb';
			} else if (hasMove['raindance']) {
				item = 'Damp Rock';
			} else if (hasMove['sunnyday']) {
				item = 'Heat Rock';
			} else if (hasMove['sandstorm']) {
				item = 'Smooth Rock';
			} else if (hasMove['hail']) {
				item = 'Icy Rock';
			} else if (ability === 'Magic Guard' && hasMove['psychoshift']) {
				item = 'Flame Orb';
			} else if (ability === 'Sheer Force' || ability === 'Magic Guard') {
				item = 'Life Orb';
			} else if (ability === 'Unburden') {
				item = 'Red Card';
				// Give Unburden mons a Normal Gem if they have Fake Out
				for (var m in moves) {
					var move = this.getMove(moves[m]);
					if (hasMove['fakeout']) {
						item = 'Normal Gem';
						break;
					}
					// Give power herb to hawlucha if it has sky attack and unburden
					if (template.species === 'Hawlucha' && hasMove['skyattack']) {
						item = 'Power Herb';
						break;
					}
				}

			// medium priority
			} else if (ability === 'Guts') {
				item = hasMove['drainpunch'] ? 'Flame Orb' : 'Toxic Orb';
				if ((hasMove['return'] || hasMove['hyperfang']) && !hasMove['facade']) {
					// lol no
					for (var j = 0; j < moves.length; j++) {
						if (moves[j] === 'Return' || moves[j] === 'Hyper Fang') {
							moves[j] = 'Facade';
							break;
						}
					}
				}
			} else if (ability === 'Marvel Scale' && hasMove['psychoshift']) {
				item = 'Flame Orb';
			} else if (counter.Physical >= 4 && !hasMove['fakeout'] && !hasMove['suckerpunch'] && !hasMove['flamecharge'] && !hasMove['rapidspin']) {
				item = 'Life Orb';
			} else if (counter.Special >= 4) {
				item = 'Life Orb';
            		} else if (this.getImmunity('Ground', template) && this.getEffectiveness('Ground', template) >= 1 && ability !== 'Levitate' && !hasMove['magnetrise']) {
				item = 'Shuca Berry';
			} else if (this.getEffectiveness('Ice', template) >= 2) {
				item = 'Yache Berry';
            		} else if (this.getEffectiveness('Rock', template) >= 2) {
				item = 'Charti Berry';
            		} else if (this.getEffectiveness('Fire', template) >= 2) {
				item = 'Occa Berry';
			} else if (this.getImmunity('Fighting', template) && this.getEffectiveness('Fighting', template) >= 1) {
				item = 'Chople Berry';
			} else if (hasMove['substitute'] || hasMove['detect'] || hasMove['protect'] || ability === 'Moody') {
				item = 'Leftovers';
			} else if ((hasMove['flail'] || hasMove['reversal']) && !hasMove['endure'] && ability !== 'Sturdy') {
				item = 'Focus Sash';
			} else if (ability === 'Iron Barbs' || ability === 'Rough Skin') {
				item = 'Rocky Helmet';
			} else if ((template.baseStats.hp + 75) * (template.baseStats.def + template.baseStats.spd + 175) > 60000 || template.species === 'Skarmory' || template.species === 'Forretress') {
				// skarmory and forretress get exceptions for their typing
				item = 'Sitrus Berry';
			} else if (counter.Physical + counter.Special >= 3 && setupType) {
				item = 'Life Orb';
			} else if (counter.Special >= 3 && setupType) {
				item = 'Life Orb';
			} else if (counter.Physical + counter.Special >= 4 && template.baseStats.def + template.baseStats.spd > 179) {
				item = 'Assault Vest';
			} else if (counter.Physical + counter.Special >= 4) {
				item = 'Expert Belt';
			} else if (hasMove['outrage']) {
				item = 'Lum Berry';

			// this is the "REALLY can't think of a good item" cutoff
			} else if (counter.Physical + counter.Special >= 2 && template.baseStats.hp + template.baseStats.def + template.baseStats.spd > 315) {
				item = 'Weakness Policy';
			} else if (hasType['Poison']) {
				item = 'Black Sludge';
			} else if (counter.Status <= 1) {
				item = 'Life Orb';
			} else {
				item = 'Sitrus Berry';
>>>>>>> b078d698
			}
		} else if (ability === 'Marvel Scale' && hasMove['psychoshift']) {
			item = 'Flame Orb';
		} else if (hasMove['reflect'] || hasMove['lightscreen']) {
			// less priority than if you'd had both
			item = 'Light Clay';
		} else if (counter.Physical >= 4 && !hasMove['fakeout'] && !hasMove['suckerpunch'] && !hasMove['flamecharge'] && !hasMove['rapidspin']) {
			item = 'Expert Belt';
		} else if (counter.Special >= 4) {
			item = 'Expert Belt';
		} else if (this.getEffectiveness('Ground', template) >= 2 && ability !== 'Levitate' && !hasMove['magnetrise']) {
			item = 'Shuca Berry';
		} else if (this.getEffectiveness('Ice', template) >= 1) {
			item = 'Yache Berry';
		} else if (this.getImmunity('Fighting', template) && this.getEffectiveness('Fighting', template) >= 1) {
			item = 'Chople Berry';
		} else if (hasMove['substitute'] || hasMove['detect'] || hasMove['protect'] || ability === 'Moody') {
			item = 'Leftovers';
		} else if ((hasMove['flail'] || hasMove['reversal']) && !hasMove['endure'] && ability !== 'Sturdy') {
			item = 'Focus Sash';
		} else if (ability === 'Iron Barbs' || ability === 'Rough Skin') {
			item = 'Rocky Helmet';
		} else if ((template.baseStats.hp + 75) * (template.baseStats.def + template.baseStats.spd + 175) > 60000 || template.species === 'Skarmory' || template.species === 'Forretress') {
			// skarmory and forretress get exceptions for their typing
			item = 'Sitrus Berry';
		} else if (counter.Physical + counter.Special >= 3 && setupType) {
			item = 'Life Orb';
		} else if (counter.Special >= 3 && setupType) {
			item = 'Life Orb';
		} else if (counter.Physical + counter.Special >= 4 && template.baseStats.def + template.baseStats.spd > 179) {
			item = 'Assault Vest';
		} else if (counter.Physical + counter.Special >= 4) {
			item = 'Expert Belt';
		} else if (hasMove['outrage']) {
			item = 'Lum Berry';

		// this is the "REALLY can't think of a good item" cutoff
		} else if (counter.Physical + counter.Special >= 2 && template.baseStats.hp + template.baseStats.def + template.baseStats.spd > 315) {
			item = 'Weakness Policy';
		} else if (this.getImmunity('Ground', template) && this.getEffectiveness('Ground', template) >= 1 && ability !== 'Levitate' && !hasMove['magnetrise']) {
			item = 'Shuca Berry';
		} else if (hasType['Poison']) {
			item = 'Black Sludge';
		} else if (counter.Status <= 1) {
			item = 'Life Orb';
		} else {
			item = 'Sitrus Berry';
		}

		// For Trick / Switcheroo
		if (item === 'Leftovers' && hasType['Poison']) {
			item = 'Black Sludge';
		}

		// We choose level based on BST. Min level is 70, max level is 99. 600+ BST is 70, less than 300 is 99. Calculate with those values.
		// Every 10.35 BST adds a level from 70 up to 99. Results are floored. Uses the Mega's stats if holding a Mega Stone
		// To-do: adjust levels of mons with boosting items (Light Ball, Thick Club etc)
		var bst = template.baseStats.hp + template.baseStats.atk + template.baseStats.def + template.baseStats.spa + template.baseStats.spd + template.baseStats.spe;
		var level = 70 + Math.floor(((600 - this.clampIntRange(bst, 300, 600)) / 10.35));

		return {
			name: name,
			moves: moves,
			ability: ability,
			evs: evs,
			ivs: ivs,
			item: item,
			level: level,
			shiny: (Math.random() * (template.id === 'missingno' ? 4 : 1024) <= 1)
		};
	}
};<|MERGE_RESOLUTION|>--- conflicted
+++ resolved
@@ -2102,7 +2102,7 @@
 					if (hasMove['uturn'] || hasMove['voltswitch'] || hasMove['pursuit']) rejected = true;
 					break;
 				case 'fakeout':
-					if (hasMove['trick'] || hasMove['switcheroo'] || ability === 'Sheer Force') rejected = true;
+					if (hasMove['trick'] || hasMove['switcheroo'] || ability === 'Sheer Force')  rejected = true;
 					break;
 				case 'encore':
 					if (hasMove['rest'] && hasMove['sleeptalk']) rejected = true;
@@ -2341,7 +2341,6 @@
 				item = 'Choice Band';
 			} else if (counter.Special >= 3 && (template.baseStats.spe >= 95 || randomNum > 1)) {
 				item = 'Choice Specs';
-<<<<<<< HEAD
 			} else {
 				item = 'Choice Scarf';
 			}
@@ -2387,10 +2386,10 @@
 			item = 'Life Orb';
 		} else if (ability === 'Unburden') {
 			item = 'Red Card';
-			// Give Unburden mons a Normal Gem if they have a Normal-type attacking move
+			// Give Unburden mons a Normal Gem if they have Fake Out
 			for (var m in moves) {
 				var move = this.getMove(moves[m]);
-				if (move.type === 'Normal' && (move.basePower || move.basePowerCallback)) {
+				if (hasMove['fakeout']) {
 					item = 'Normal Gem';
 					break;
 				}
@@ -2412,148 +2411,21 @@
 						break;
 					}
 				}
-=======
-			} else if (hasMove['trick'] && hasMove['gyroball'] && (ability === 'Levitate' || hasType['Flying'])) {
-				item = 'Macho Brace';
-			} else if (hasMove['trick'] && hasMove['gyroball']) {
-				item = 'Iron Ball';
-			} else if (hasMove['trick'] || hasMove['switcheroo']) {
-				var randomNum = Math.random() * 2;
-				if (counter.Physical >= 3 && (template.baseStats.spe >= 95 || randomNum > 1)) {
-					item = 'Choice Band';
-				} else if (counter.Special >= 3 && (template.baseStats.spe >= 95 || randomNum > 1)) {
-					item = 'Choice Specs';
-				} else {
-					item = 'Choice Scarf';
-				}
-			} else if (hasMove['rest'] && !hasMove['sleeptalk'] && ability !== 'Natural Cure' && ability !== 'Shed Skin') {
-				item = 'Chesto Berry';
-			} else if (hasMove['naturalgift']) {
-				item = 'Liechi Berry';
-			} else if (hasMove['geomancy']) {
-				item = 'Power Herb';
-			} else if (ability === 'Harvest') {
-				item = 'Sitrus Berry';
-			} else if (template.species === 'Cubone' || template.species === 'Marowak') {
-				item = 'Thick Club';
-			} else if (template.species === 'Pikachu') {
-				item = 'Light Ball';
-			} else if (template.species === 'Clamperl') {
-				item = 'DeepSeaTooth';
-			} else if (template.species === 'Spiritomb') {
-				item = 'Leftovers';
-			} else if (template.species === 'Dusclops') {
-				item = 'Eviolite';
-			} else if (template.species === 'Scrafty' && counter['Status'] === 0) {
-				item = 'Assault Vest';
-			} else if (template.species === 'Amoonguss') {
-				item = 'Black Sludge';
-			} else if (hasMove['reflect'] && hasMove['lightscreen']) {
-				item = 'Light Clay';
-			} else if (hasMove['shellsmash']) {
-				item = 'White Herb';
-			} else if (hasMove['facade'] || ability === 'Poison Heal' || ability === 'Toxic Boost') {
-				item = 'Toxic Orb';
-			} else if (hasMove['raindance']) {
-				item = 'Damp Rock';
-			} else if (hasMove['sunnyday']) {
-				item = 'Heat Rock';
-			} else if (hasMove['sandstorm']) {
-				item = 'Smooth Rock';
-			} else if (hasMove['hail']) {
-				item = 'Icy Rock';
-			} else if (ability === 'Magic Guard' && hasMove['psychoshift']) {
-				item = 'Flame Orb';
-			} else if (ability === 'Sheer Force' || ability === 'Magic Guard') {
-				item = 'Life Orb';
-			} else if (ability === 'Unburden') {
-				item = 'Red Card';
-				// Give Unburden mons a Normal Gem if they have Fake Out
-				for (var m in moves) {
-					var move = this.getMove(moves[m]);
-					if (hasMove['fakeout']) {
-						item = 'Normal Gem';
-						break;
-					}
-					// Give power herb to hawlucha if it has sky attack and unburden
-					if (template.species === 'Hawlucha' && hasMove['skyattack']) {
-						item = 'Power Herb';
-						break;
-					}
-				}
-
-			// medium priority
-			} else if (ability === 'Guts') {
-				item = hasMove['drainpunch'] ? 'Flame Orb' : 'Toxic Orb';
-				if ((hasMove['return'] || hasMove['hyperfang']) && !hasMove['facade']) {
-					// lol no
-					for (var j = 0; j < moves.length; j++) {
-						if (moves[j] === 'Return' || moves[j] === 'Hyper Fang') {
-							moves[j] = 'Facade';
-							break;
-						}
-					}
-				}
-			} else if (ability === 'Marvel Scale' && hasMove['psychoshift']) {
-				item = 'Flame Orb';
-			} else if (counter.Physical >= 4 && !hasMove['fakeout'] && !hasMove['suckerpunch'] && !hasMove['flamecharge'] && !hasMove['rapidspin']) {
-				item = 'Life Orb';
-			} else if (counter.Special >= 4) {
-				item = 'Life Orb';
-            		} else if (this.getImmunity('Ground', template) && this.getEffectiveness('Ground', template) >= 1 && ability !== 'Levitate' && !hasMove['magnetrise']) {
-				item = 'Shuca Berry';
-			} else if (this.getEffectiveness('Ice', template) >= 2) {
-				item = 'Yache Berry';
-            		} else if (this.getEffectiveness('Rock', template) >= 2) {
-				item = 'Charti Berry';
-            		} else if (this.getEffectiveness('Fire', template) >= 2) {
-				item = 'Occa Berry';
-			} else if (this.getImmunity('Fighting', template) && this.getEffectiveness('Fighting', template) >= 1) {
-				item = 'Chople Berry';
-			} else if (hasMove['substitute'] || hasMove['detect'] || hasMove['protect'] || ability === 'Moody') {
-				item = 'Leftovers';
-			} else if ((hasMove['flail'] || hasMove['reversal']) && !hasMove['endure'] && ability !== 'Sturdy') {
-				item = 'Focus Sash';
-			} else if (ability === 'Iron Barbs' || ability === 'Rough Skin') {
-				item = 'Rocky Helmet';
-			} else if ((template.baseStats.hp + 75) * (template.baseStats.def + template.baseStats.spd + 175) > 60000 || template.species === 'Skarmory' || template.species === 'Forretress') {
-				// skarmory and forretress get exceptions for their typing
-				item = 'Sitrus Berry';
-			} else if (counter.Physical + counter.Special >= 3 && setupType) {
-				item = 'Life Orb';
-			} else if (counter.Special >= 3 && setupType) {
-				item = 'Life Orb';
-			} else if (counter.Physical + counter.Special >= 4 && template.baseStats.def + template.baseStats.spd > 179) {
-				item = 'Assault Vest';
-			} else if (counter.Physical + counter.Special >= 4) {
-				item = 'Expert Belt';
-			} else if (hasMove['outrage']) {
-				item = 'Lum Berry';
-
-			// this is the "REALLY can't think of a good item" cutoff
-			} else if (counter.Physical + counter.Special >= 2 && template.baseStats.hp + template.baseStats.def + template.baseStats.spd > 315) {
-				item = 'Weakness Policy';
-			} else if (hasType['Poison']) {
-				item = 'Black Sludge';
-			} else if (counter.Status <= 1) {
-				item = 'Life Orb';
-			} else {
-				item = 'Sitrus Berry';
->>>>>>> b078d698
 			}
 		} else if (ability === 'Marvel Scale' && hasMove['psychoshift']) {
 			item = 'Flame Orb';
-		} else if (hasMove['reflect'] || hasMove['lightscreen']) {
-			// less priority than if you'd had both
-			item = 'Light Clay';
 		} else if (counter.Physical >= 4 && !hasMove['fakeout'] && !hasMove['suckerpunch'] && !hasMove['flamecharge'] && !hasMove['rapidspin']) {
-			item = 'Expert Belt';
+			item = 'Life Orb';
 		} else if (counter.Special >= 4) {
-			item = 'Expert Belt';
-		} else if (this.getEffectiveness('Ground', template) >= 2 && ability !== 'Levitate' && !hasMove['magnetrise']) {
+			item = 'Life Orb';
+		} else if (this.getImmunity('Ground', template) && this.getEffectiveness('Ground', template) >= 1 && ability !== 'Levitate' && !hasMove['magnetrise']) {
 			item = 'Shuca Berry';
-		} else if (this.getEffectiveness('Ice', template) >= 1) {
+		} else if (this.getEffectiveness('Ice', template) >= 2) {
 			item = 'Yache Berry';
+		} else if (this.getEffectiveness('Rock', template) >= 2) {
+			item = 'Charti Berry';
+		} else if (this.getEffectiveness('Fire', template) >= 2) {
+			item = 'Occa Berry';
 		} else if (this.getImmunity('Fighting', template) && this.getEffectiveness('Fighting', template) >= 1) {
 			item = 'Chople Berry';
 		} else if (hasMove['substitute'] || hasMove['detect'] || hasMove['protect'] || ability === 'Moody') {
@@ -2579,8 +2451,6 @@
 		// this is the "REALLY can't think of a good item" cutoff
 		} else if (counter.Physical + counter.Special >= 2 && template.baseStats.hp + template.baseStats.def + template.baseStats.spd > 315) {
 			item = 'Weakness Policy';
-		} else if (this.getImmunity('Ground', template) && this.getEffectiveness('Ground', template) >= 1 && ability !== 'Levitate' && !hasMove['magnetrise']) {
-			item = 'Shuca Berry';
 		} else if (hasType['Poison']) {
 			item = 'Black Sludge';
 		} else if (counter.Status <= 1) {
